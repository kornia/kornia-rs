name: Python Test

on:
  pull_request:
    branches:
      - main
  push:
    branches:
      - main

concurrency:
  group: ${{ github.workflow }}-${{ github.ref }}
  cancel-in-progress: true

jobs:
  test-python-linux:
    name: py${{ matrix.python-version }}-linux
    runs-on: ubuntu-latest
    env:
      RUSTC_WRAPPER: sccache
      SCCACHE_GHA_ENABLED: "true"
      SCCACHE_CACHE_SIZE: 6G
      SCCACHE_ERROR_LOG: /tmp/sccache_log.txt
      SCCACHE_LOG: info
    strategy:
      matrix:
        python-version: ["3.8", "3.9", "3.10", "3.11", "3.12", "3.13"]
    steps:
    - uses: actions/checkout@v4

    - uses: extractions/setup-just@v2

    - name: Set up Python ${{ matrix.python-version }}
      uses: astral-sh/setup-uv@v5
      with:
        python-version: ${{ matrix.python-version }}
    - uses: actions-rs/toolchain@v1
      with:
        toolchain: stable
        profile: minimal

    - name: Install sccache
      uses: mozilla-actions/sccache-action@v0.0.3

    - name: Install system dependencies
      run: sudo apt-get install -y cmake nasm libunwind-dev

    - name: Setup project environment
      run: cd kornia-py/ && just install ${{ matrix.python-version }}

    - name: Run tests
      run: cd kornia-py/ && just test

<<<<<<< HEAD
    - name: Show sccache stats
      run: sccache --show-stats

=======
>>>>>>> ccf3309f
  # TODO: integrate with linux tests once uv bug is fixed
  # https://github.com/astral-sh/uv/issues/12445
  test-python-linux-free-threaded:
    name: py3.13t-linux
    runs-on: ubuntu-latest
<<<<<<< HEAD
    env:
      RUSTC_WRAPPER: sccache
      SCCACHE_GHA_ENABLED: "true"
      SCCACHE_CACHE_SIZE: 6G
      SCCACHE_ERROR_LOG: /tmp/sccache_log.txt
      SCCACHE_LOG: info
=======
>>>>>>> ccf3309f
    steps:
    - uses: actions/checkout@v4

    - uses: extractions/setup-just@v2

    - uses: astral-sh/setup-uv@v5

    - uses: actions-rs/toolchain@v1
      with:
        toolchain: stable
        profile: minimal

<<<<<<< HEAD
    - name: Install sccache
      uses: mozilla-actions/sccache-action@v0.0.3

=======
>>>>>>> ccf3309f
    - name: Install system dependencies
      run: sudo apt-get install -y cmake nasm libunwind-dev

    - name: Setup project environment
      run: cd kornia-py/ && just install-dev 3.13t

    - name: Run tests
      env:
        # TODO: unset when the module declares support
        PYTHON_GIL: '0'
      run: |
        cd kornia-py/
        source .venv/bin/activate
        maturin develop -m Cargo.toml
        pytest
<<<<<<< HEAD
        
    - name: Show sccache stats
      run: sccache --show-stats
=======

>>>>>>> ccf3309f
  # NOTE: there's a systematic fail with the ci on macos
  # test-python-macos:
  #   runs-on: macos-latest
  #   steps:
  #     - uses: ilammy/setup-nasm@v1
  #     - uses: actions/checkout@v4
  #     - name: Set up Python 3.8
  #       uses: actions/setup-python@v5
  #       with:
  #         python-version: 3.8
  #         architecture: x64
  #     - uses: actions-rs/toolchain@v1
  #       with:
  #         profile: minimal
  #         toolchain: stable
  #         target: x86_64-apple-darwin
  #         override: true
  #     - uses: messense/maturin-action@v1
  #       with:
  #         command: build
  #         maturin-version: latest
  #         args: --target x86_64-apple-darwin --out dist -m kornia-py/Cargo.toml
  #     - name: Install dependencies
  #       run: |
  #         python -m pip install --upgrade pip |
  #         python -m pip install dist/*.whl |
  #         python -m pip install pytest numpy |
  #         python -m pip install torch --extra-index-url https://download.pytorch.org/whl/cpu

  #     - name: Build and test
  #       run: pytest kornia-py/tests<|MERGE_RESOLUTION|>--- conflicted
+++ resolved
@@ -51,26 +51,26 @@
     - name: Run tests
       run: cd kornia-py/ && just test
 
-<<<<<<< HEAD
+
     - name: Show sccache stats
       run: sccache --show-stats
 
-=======
->>>>>>> ccf3309f
+
+
   # TODO: integrate with linux tests once uv bug is fixed
   # https://github.com/astral-sh/uv/issues/12445
   test-python-linux-free-threaded:
     name: py3.13t-linux
     runs-on: ubuntu-latest
-<<<<<<< HEAD
+
     env:
       RUSTC_WRAPPER: sccache
       SCCACHE_GHA_ENABLED: "true"
       SCCACHE_CACHE_SIZE: 6G
       SCCACHE_ERROR_LOG: /tmp/sccache_log.txt
       SCCACHE_LOG: info
-=======
->>>>>>> ccf3309f
+
+
     steps:
     - uses: actions/checkout@v4
 
@@ -83,12 +83,12 @@
         toolchain: stable
         profile: minimal
 
-<<<<<<< HEAD
+
     - name: Install sccache
       uses: mozilla-actions/sccache-action@v0.0.3
 
-=======
->>>>>>> ccf3309f
+
+
     - name: Install system dependencies
       run: sudo apt-get install -y cmake nasm libunwind-dev
 
@@ -104,13 +104,13 @@
         source .venv/bin/activate
         maturin develop -m Cargo.toml
         pytest
-<<<<<<< HEAD
+
         
     - name: Show sccache stats
       run: sccache --show-stats
-=======
 
->>>>>>> ccf3309f
+
+
   # NOTE: there's a systematic fail with the ci on macos
   # test-python-macos:
   #   runs-on: macos-latest
