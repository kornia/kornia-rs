pub(super) mod image_processor;
mod model;
pub(super) mod text_processor;
<<<<<<< HEAD
pub mod utils;
pub(super) mod video_processor;
=======
>>>>>>> 0f2f164b

use log::debug;
use std::io::Write;
use std::time::Instant;

use candle_core::{DType, Device, Tensor};
use candle_nn::VarBuilder;
use hf_hub::api::sync::Api;
use kornia_image::allocator::ImageAllocator;

use crate::context::InferenceContext;
use crate::smolvlm2::image_processor::{ImageProcessor, ImageProcessorConfig};
use crate::smolvlm2::text_processor::{Message, TextProcessor};
<<<<<<< HEAD
use crate::smolvlm2::utils::{InputMedia, SmolVlm2Config, SmolVlm2Error};
use crate::smolvlm2::video_processor::{VideoProcessor, VideoProcessorConfig};
=======

/// Utilities for the SmolVLM2 module.
#[derive(thiserror::Error, Debug)]
pub enum SmolVlm2Error {
    #[error(transparent)]
    FailedToLoadModel(#[from] hf_hub::api::sync::ApiError),

    #[error(transparent)]
    CandleError(#[from] candle_core::Error),

    #[error(transparent)]
    ImageError(#[from] kornia_image::ImageError),

    #[error(transparent)]
    TokenizerError(#[from] tokenizers::Error),

    #[error(transparent)]
    IoError(#[from] std::io::Error),

    #[error(transparent)]
    JinjaError(#[from] minijinja::Error),

    #[error(transparent)]
    SerializationError(#[from] serde_json::Error),

    #[error("Invalid logits detected: {0}")]
    InvalidLogits(String),

    #[error("Invalid encoding detected: {0}")]
    InvalidEncoding(String),

    #[error("Missing chat template: {0}")]
    MissingChatTemplate(String),

    #[error("Message history mistmatch: {0}")]
    MessageHistoryMismatch(String),

    #[error("Missing tokenizer")]
    MissingTokenizer,

    #[error("Cannot find the <end_of_utterance> token")]
    EosTokenNotFound,

    #[error("Mismatched image count: tags = {tags}, images = {images}")]
    MismatchedImageCount { tags: usize, images: usize },
}

/// Configuration for the SmolVLM2 model

#[derive(Clone, Copy)]
pub struct SmolVlm2Config {
    pub seed: u64,
    pub temp: f64,
    pub top_p: f64,
    pub repeat_penalty: f32,
    pub do_sample: bool,
    pub repeat_last_n: usize,
    pub debug: bool,
}

impl Default for SmolVlm2Config {
    fn default() -> Self {
        Self {
            seed: 42,
            temp: 1.0,
            top_p: 0.8,
            repeat_penalty: 1.0,
            do_sample: true,
            repeat_last_n: 64,
            debug: false,
        }
    }
}
>>>>>>> 0f2f164b

pub struct SmolVlm2<A: ImageAllocator> {
    model: model::Model,
    config: SmolVlm2Config,
    device: Device,
    index_pos: usize, // index of the next token to be processed

    txt_processor: TextProcessor,
    img_processor: ImageProcessor<A>,
    vid_processor: VideoProcessor,
    response: String,
}

impl<A: ImageAllocator> SmolVlm2<A> {
    const MODEL_IDENTIFIER: &'static str = "HuggingFaceTB/SmolVLM2-2.2B-Instruct";
    const IMG_PROCESSOR_CONFIG: ImageProcessorConfig = ImageProcessorConfig {
        size_longest_edge: 1536,
        max_image_size_longest_edge: 384,
        image_mean: [0.5, 0.5, 0.5],
        image_std: [0.5, 0.5, 0.5],
        rescale_factor: 1.0 / 255.0,
        image_token: "<image>",
    };
    const VID_PROCESSOR_CONFIG: VideoProcessorConfig = VideoProcessorConfig {
        max_frames: 64,
        video_size_longest_edge: 384,
        image_token: "<image>",
        video_token: "<video>",
        frame_mean: [0.5, 0.5, 0.5],
        frame_std: [0.5, 0.5, 0.5],
        rescale_factor: 1.0 / 255.0,
    };
    // https://github.com/huggingface/transformers/blob/3e975acc8bf6d029ec0a54b1c5d0691489dfb051/src/transformers/models/smolvlm/processing_smolvlm.py#L57C26-L57C479
    const UPDATED_VIDEO_CHAT_TEMPLATE: &'static str = "<|im_start|>{% for message in messages %}{{message['role'] | capitalize}}{% if message['content'][0]['type'] == 'image' %}{{':'}}{% else %}{{': '}}{% endif %}{% for line in message['content'] %}{% if line['type'] == 'text' %}{{line['text']}}{% elif line['type'] == 'image' %}{{ '<image>' }}{% elif line['type'] == 'video' %}{{ '<video>' }}{% endif %}{% endfor %}<end_of_utterance>\n{% endfor %}{% if add_generation_prompt %}{{ 'Assistant:' }}{% endif %}";

    pub fn new(config: SmolVlm2Config) -> Result<Self, SmolVlm2Error> {
        #[cfg(feature = "cuda")]
        let (device, dtype) = match Device::cuda_if_available(0) {
            Ok(device) => (device, DType::F32),
            Err(e) => {
                log::warn!("CUDA not available, defaulting to CPU: {e:?}");
                (Device::Cpu, DType::BF16)
            }
        };

        #[cfg(not(feature = "cuda"))]
        let (device, dtype) = (Device::Cpu, DType::F32);

        let (model, txt_processor, img_processor, vid_processor) =
            Self::load_model(config, dtype, &device)?;

        Ok(Self {
            model,
            txt_processor,
            img_processor,
            vid_processor,
            config,
            device,
            index_pos: 0,

            response: String::new(),
        })
    }

    pub fn clear_context(&mut self) -> Result<(), SmolVlm2Error> {
        self.model.clear_context()?;
        self.txt_processor.clear_history();

        self.index_pos = 0;
        Ok(())
    }

<<<<<<< HEAD
    /// Run inference with prompt formatting and media input.
    /// # Arguments
    /// * `prompt` - Vector of `Message` representing the conversation history and user prompt.
    /// * `media` - Input media (images, video, or none) as `InputMedia<A>`.
    /// * `sample_len` - Maximum number of tokens to generate.
    /// * `alloc` - Image allocator for image/video processing.
    /// # Returns
    /// * `Result<String, SmolVlm2Error>` - The generated caption or error.
    pub fn inference(
=======
    /// Run the inference of the SmolVLM2 model with previous context added.
    /// Run the inference of the SmolVLM2 model with default prompt formatting.
    ///
    /// # Arguments
    ///
    /// * `prompt` - The user prompt string to generate a caption for
    /// * `image` - Optional RGB image (`Image<u8, 3, A>`) to use for captioning
    /// * `sample_len` - The maximum number of tokens to generate
    /// * `alloc` - The image allocator to use
    ///
    /// # Returns
    ///
    /// * `Result<String, SmolVlm2Error>` - The generated caption or error
    pub fn inference<A: ImageAllocator>(
>>>>>>> 0f2f164b
        &mut self,
        prompt: Vec<Message>,
        media: InputMedia<A>,
        sample_len: usize,
        alloc: A,
    ) -> Result<String, SmolVlm2Error> {
        let full_prompt = self
            .txt_processor
            .reformat_with_additional_prompts(prompt, true)?;
        let response = self.inference_raw(&full_prompt, media, sample_len, alloc)?;
        Ok(response)
    }

    /// Run inference with a pre-formatted prompt and media input.
    /// # Arguments
<<<<<<< HEAD
    /// * `full_prompt` - The fully formatted prompt string (should include any required tags for media).
    /// * `media` - Input media (images, video, or none) as `InputMedia<A>`.
    /// * `sample_len` - Maximum number of tokens to generate.
    /// * `alloc` - Image allocator for image/video processing.
=======
    ///
    /// * `full_prompt` - The fully formatted prompt string (should include <image> tags if images are provided)
    /// * `images` - Vector of RGB images (`Vec<Image<u8, 3, A>>`) to use for captioning
    /// * `sample_len` - The maximum number of tokens to generate
    /// * `alloc` - The image allocator to use
    ///
>>>>>>> 0f2f164b
    /// # Returns
    /// * `Result<String, SmolVlm2Error>` - The generated caption or error.
    pub fn inference_raw(
        &mut self,
        full_prompt: &str,
        media: InputMedia<A>,
        sample_len: usize,
        alloc: A,
    ) -> Result<String, SmolVlm2Error> {
        if self.config.debug {
            std::io::stdout().flush()?;
        }
        let mut ctx = InferenceContext::new(self.config.debug, self.config.debug);

        self.response.clear();

        let mut converted_prompt = String::from(full_prompt);

        let mut use_video = false;

        match media {
            InputMedia::Images(images) => {
                if images.is_empty() {
                    return Err(SmolVlm2Error::MissingChatTemplate(
                        "No images provided".to_string(),
                    ));
                }
                if images.len() > 1 && self.config.debug {
                    debug!("Multiple images provided: {}", images.len());
                }
                self.img_processor.binding_images_to_prompt(
                    &mut converted_prompt,
                    images,
                    &self.device,
                    alloc,
                )?;
            }
            InputMedia::Video(videos) => {
                if videos.is_empty() {
                    return Err(SmolVlm2Error::MissingChatTemplate(
                        "No video provided".to_string(),
                    ));
                }
                if videos.len() > 1 && self.config.debug {
                    debug!("Multiple video provided: {}", videos.len());
                }
                self.vid_processor.binding_videos_to_prompt(
                    &mut converted_prompt,
                    videos,
                    &self.device,
                    alloc,
                )?;

                use_video = true;
            }
            InputMedia::None => {
                // No media to process
            }
        }

        debug!("Initial converted prompt: {}", converted_prompt);

        let mut delta_token = self.txt_processor.encode_all(&converted_prompt)?;

        if self.config.debug {
            debug!("Initial tokens: {delta_token:?}");
        }
        let start_gen = if self.config.debug {
            Some(Instant::now())
        } else {
            None
        };
        let mut generated_tokens = 0usize;

        for _i in 0..sample_len {
            let input = Tensor::from_slice(&delta_token, &[delta_token.len()], &self.device)?;
            let img_token_mask = if use_video {
                self.vid_processor.get_video_token_mask(&input)?
            } else {
                self.img_processor.get_image_token_mask(&input)?
            };
            let img_data = if use_video {
                self.vid_processor.get_processed_videos()
            } else {
                self.img_processor.get_processed_images()
            };

            let logits =
                self.model
                    .forward(&input, self.index_pos, &img_token_mask, img_data, &mut ctx)?;
            self.img_processor.clear_processed_images();
            self.vid_processor.clear_processed_videos();
            let out_token = self.txt_processor.sample_logits(&logits)?;

            self.index_pos += delta_token.len();
            delta_token.clear();
            delta_token.push(out_token);

            let token_output = self.txt_processor.decode(out_token)?;
            self.txt_processor
                .update_last_textual_response(token_output.clone())?;

            if !self.txt_processor.is_eos(token_output.as_str()) {
                self.response += &token_output;

                if self.config.debug {
                    generated_tokens += 1;
                    print!("{token_output}");
                    std::io::stdout().flush()?;
                }
            } else {
                if self.config.debug {
                    println!();
                    std::io::stdout().flush()?;
                }
                break;
            }
        }

        if self.config.debug {
            if let Some(start_gen) = start_gen {
                let dt = start_gen.elapsed();
                println!(
                    "\n{generated_tokens} tokens generated ({:.2} token/s)",
                    generated_tokens as f64 / dt.as_secs_f64(),
                );

                debug!("Generated text: {:?}", self.response);
            }
        }

        self.txt_processor.add_textual_response(&self.response)?;

        Ok(self.response.clone())
    }

    fn load_model(
        config: SmolVlm2Config,
        dtype: DType,
        device: &Device,
    ) -> Result<
        (
            model::Model,
            TextProcessor,
            ImageProcessor<A>,
            VideoProcessor,
        ),
        SmolVlm2Error,
    > {
        let txt_processor = TextProcessor::new(Self::MODEL_IDENTIFIER.into(), config)?
            .with_template_string(Self::UPDATED_VIDEO_CHAT_TEMPLATE.into())?;
        let img_processor =
            ImageProcessor::new(Self::IMG_PROCESSOR_CONFIG, device, &txt_processor)?;
        let vid_processor =
            VideoProcessor::new(Self::VID_PROCESSOR_CONFIG, device, &txt_processor)?;

        let api = Api::new()?;
        let repo = api.model(Self::MODEL_IDENTIFIER.to_string());

        let w1 = repo.get("model-00001-of-00002.safetensors")?;
        let w2 = repo.get("model-00002-of-00002.safetensors")?;

        let vb = unsafe { VarBuilder::from_mmaped_safetensors(&[w1, w2], dtype, device)? };

        model::Model::load(vb, dtype, device)
            .map_err(SmolVlm2Error::CandleError)
            .map(|m| (m, txt_processor, img_processor, vid_processor))
    }
}

#[cfg(test)]
mod tests {
    use std::path::Path;

    use kornia_io::{jpeg::read_image_jpeg_rgb8, png::read_image_png_rgb8};
    use kornia_tensor::CpuAllocator;

    use crate::{
        smolvlm2::text_processor::{Line, Role},
        video::{Video, VideoSamplingMethod},
    };

    use super::*;

    // cargo test -p kornia-vlm test_smolvlm2_text_inference --features cuda -- --nocapture --ignored
    // RUST_LOG=debug cargo test -p kornia-vlm test_smolvlm2_text_inference --features cuda -- --nocapture --ignored
    #[test]
    #[ignore = "Requires CUDA"]
    fn test_smolvlm2_text_inference() {
        env_logger::init();

        let path = Path::new("../../100462016.jpeg"); // or .png

        let image = match path.extension().and_then(|ext| ext.to_str()) {
            Some("jpg") | Some("jpeg") => read_image_jpeg_rgb8(path).ok(),
            Some("png") => read_image_png_rgb8(path).ok(),
            _ => None,
        };
        let image = image.unwrap();

        let config = SmolVlm2Config {
            seed: 42,
            do_sample: false,
            debug: true,
            ..Default::default()
        };
        let mut model = SmolVlm2::new(config).unwrap();

        let prompt = "Describe the image.";
        let sample_len = 500;

        let _response = model
            .inference(
                vec![Message {
                    role: Role::User,
                    content: vec![
                        Line::Image,
                        Line::Text {
                            text: prompt.to_string(),
                        },
                    ],
                }],
                InputMedia::Images(vec![image]),
                sample_len,
                CpuAllocator,
            )
            .expect("Inference failed");
    }

    // cargo test -p kornia-vlm test_smolvlm2_video_inference --features cuda -- --nocapture --ignored
    // RUST_LOG=debug cargo test -p kornia-vlm test_smolvlm2_video_inference --features cuda -- --nocapture --ignored
    #[test]
    #[ignore = "Requires CUDA"]
    fn test_smolvlm2_video_inference() {
        env_logger::init();

        let path = Path::new("../../example_video.mp4"); // or .png

        let config = SmolVlm2Config {
            seed: 42,
            do_sample: false,
            debug: true,
            ..Default::default()
        };
        let mut model = SmolVlm2::new(config).unwrap();

        let prompt = "Describe the video. Is the Earth rotating?";
        let sample_len = 500;

        let _response = model
            .inference(
                vec![Message {
                    role: Role::User,
                    content: vec![
                        Line::Video,
                        Line::Text {
                            text: prompt.to_string(),
                        },
                    ],
                }],
                InputMedia::Video(vec![Video::from_video_path(
                    path,
                    VideoSamplingMethod::Fps(1),
                    60,
                    CpuAllocator,
                )
                .unwrap()]),
                sample_len,
                CpuAllocator,
            )
            .expect("Inference failed");
    }
}<|MERGE_RESOLUTION|>--- conflicted
+++ resolved
@@ -1,11 +1,7 @@
 pub(super) mod image_processor;
 mod model;
 pub(super) mod text_processor;
-<<<<<<< HEAD
-pub mod utils;
 pub(super) mod video_processor;
-=======
->>>>>>> 0f2f164b
 
 use log::debug;
 use std::io::Write;
@@ -19,10 +15,11 @@
 use crate::context::InferenceContext;
 use crate::smolvlm2::image_processor::{ImageProcessor, ImageProcessorConfig};
 use crate::smolvlm2::text_processor::{Message, TextProcessor};
-<<<<<<< HEAD
-use crate::smolvlm2::utils::{InputMedia, SmolVlm2Config, SmolVlm2Error};
 use crate::smolvlm2::video_processor::{VideoProcessor, VideoProcessorConfig};
-=======
+
+use kornia_image::Image;
+
+use crate::video::{self, Video};
 
 /// Utilities for the SmolVLM2 module.
 #[derive(thiserror::Error, Debug)]
@@ -48,6 +45,9 @@
     #[error(transparent)]
     SerializationError(#[from] serde_json::Error),
 
+    #[error(transparent)]
+    VideoError(#[from] video::VideoError),
+
     #[error("Invalid logits detected: {0}")]
     InvalidLogits(String),
 
@@ -68,6 +68,12 @@
 
     #[error("Mismatched image count: tags = {tags}, images = {images}")]
     MismatchedImageCount { tags: usize, images: usize },
+
+    #[error("Mismatched video count: tags = {tags}, videos = {videos}")]
+    MismatchedVideoCount { tags: usize, videos: usize },
+
+    #[error("Video processing error")]
+    VideoProcessingError,
 }
 
 /// Configuration for the SmolVLM2 model
@@ -96,7 +102,12 @@
         }
     }
 }
->>>>>>> 0f2f164b
+
+pub enum InputMedia<A: ImageAllocator> {
+    Images(Vec<Image<u8, 3, A>>),
+    Video(Vec<Video<A>>),
+    None,
+}
 
 pub struct SmolVlm2<A: ImageAllocator> {
     model: model::Model,
@@ -169,7 +180,6 @@
         Ok(())
     }
 
-<<<<<<< HEAD
     /// Run inference with prompt formatting and media input.
     /// # Arguments
     /// * `prompt` - Vector of `Message` representing the conversation history and user prompt.
@@ -179,22 +189,6 @@
     /// # Returns
     /// * `Result<String, SmolVlm2Error>` - The generated caption or error.
     pub fn inference(
-=======
-    /// Run the inference of the SmolVLM2 model with previous context added.
-    /// Run the inference of the SmolVLM2 model with default prompt formatting.
-    ///
-    /// # Arguments
-    ///
-    /// * `prompt` - The user prompt string to generate a caption for
-    /// * `image` - Optional RGB image (`Image<u8, 3, A>`) to use for captioning
-    /// * `sample_len` - The maximum number of tokens to generate
-    /// * `alloc` - The image allocator to use
-    ///
-    /// # Returns
-    ///
-    /// * `Result<String, SmolVlm2Error>` - The generated caption or error
-    pub fn inference<A: ImageAllocator>(
->>>>>>> 0f2f164b
         &mut self,
         prompt: Vec<Message>,
         media: InputMedia<A>,
@@ -210,19 +204,10 @@
 
     /// Run inference with a pre-formatted prompt and media input.
     /// # Arguments
-<<<<<<< HEAD
     /// * `full_prompt` - The fully formatted prompt string (should include any required tags for media).
     /// * `media` - Input media (images, video, or none) as `InputMedia<A>`.
     /// * `sample_len` - Maximum number of tokens to generate.
     /// * `alloc` - Image allocator for image/video processing.
-=======
-    ///
-    /// * `full_prompt` - The fully formatted prompt string (should include <image> tags if images are provided)
-    /// * `images` - Vector of RGB images (`Vec<Image<u8, 3, A>>`) to use for captioning
-    /// * `sample_len` - The maximum number of tokens to generate
-    /// * `alloc` - The image allocator to use
-    ///
->>>>>>> 0f2f164b
     /// # Returns
     /// * `Result<String, SmolVlm2Error>` - The generated caption or error.
     pub fn inference_raw(
