--- conflicted
+++ resolved
@@ -1,29 +1,15 @@
 use crate::smolvlm::utils::SmolVlmError;
 use candle_core::{DType, Device, Shape, Tensor};
 use kornia_image::{allocator::ImageAllocator, Image, ImageSize};
-use kornia_imgproc::{interpolation::InterpolationMode, resize::resize_fast};
+use kornia_imgproc::{interpolation::InterpolationMode, resize::resize_fast_rgb};
 use std::borrow::Cow;
 
 // https://huggingface.co/HuggingFaceTB/SmolVLM-Instruct/blob/main/preprocessor_config.json
 const MEAN: [f32; 3] = [0.5, 0.5, 0.5];
 const STD: [f32; 3] = [0.5, 0.5, 0.5];
 
-<<<<<<< HEAD
 /// Image preprocessor for SmolVLM model
 pub struct SmolVlmImagePreprocessor<A: ImageAllocator> {
-=======
-use kornia_image::{Image, ImageSize};
-use kornia_imgproc::interpolation::InterpolationMode;
-use kornia_imgproc::resize::resize_fast_rgb;
-use kornia_tensor::allocator::CpuAllocator;
-
-// ImageNet mean and std for normalization
-const MEAN: [f32; 3] = [0.485, 0.456, 0.406];
-const STD: [f32; 3] = [0.229, 0.224, 0.225];
-
-pub fn preprocess_image<A: ImageAllocator>(
-    img: Image<u8, 3, A>,
->>>>>>> a52c81ff
     max_size: u32,
     outer_patch_size: u32,
 
@@ -211,7 +197,7 @@
             }
 
             let buf = buffer.as_mut().unwrap();
-            resize_fast(img, buf, InterpolationMode::Lanczos)?;
+            resize_fast_rgb(img, buf, InterpolationMode::Lanczos)?;
 
             Ok(Cow::Borrowed(buf))
         }
@@ -250,16 +236,8 @@
                     height: new_height as usize,
                 },
                 0,
-<<<<<<< HEAD
                 alloc.clone(),
             )?);
-=======
-                img.0.storage.alloc().clone(),
-            )
-            .unwrap();
-            resize_fast_rgb(&img, &mut resized, InterpolationMode::Bilinear).unwrap();
-            resized
->>>>>>> a52c81ff
         }
 
         let needs_mask_resize = mask_buffer.as_ref().map_or(true, |buf| {
@@ -272,18 +250,9 @@
                     width: new_width as usize,
                     height: new_height as usize,
                 },
-<<<<<<< HEAD
                 255,
                 alloc.clone(),
             )?);
-=======
-                0,
-                img.0.storage.alloc().clone(),
-            )
-            .unwrap();
-            resize_fast_rgb(&img, &mut resized, InterpolationMode::Bilinear).unwrap();
-            resized
->>>>>>> a52c81ff
         }
 
         let padded_img = img_buffer.as_mut().unwrap();
