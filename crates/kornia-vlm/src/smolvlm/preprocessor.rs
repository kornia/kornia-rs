use crate::smolvlm::utils::SmolVlmError;
use candle_core::{Device, Shape, Tensor};
use kornia_image::{
    allocator::{CpuAllocator, ImageAllocator},
    Image, ImageSize,
};
use kornia_imgproc::{interpolation::InterpolationMode, resize::resize_fast};
use std::borrow::Cow;

// https://huggingface.co/HuggingFaceTB/SmolVLM-Instruct/blob/main/preprocessor_config.json
const MEAN: [f32; 3] = [0.5, 0.5, 0.5];
const STD: [f32; 3] = [0.5, 0.5, 0.5];

/// Image preprocessor for SmolVLM model
pub struct SmolVlmImagePreprocessor {
    max_size: u32,
    outer_patch_size: u32,

    // buffers for resizing images
    buf_resize: Option<Image<u8, 3, CpuAllocator>>,
    buf_global_resize: Option<Image<u8, 3, CpuAllocator>>,

    // buffers for padding images
    buf_padded_img: Option<Image<u8, 3, CpuAllocator>>,
    buf_padded_mask: Option<Image<u8, 1, CpuAllocator>>,
    buf_global_padded_img: Option<Image<u8, 3, CpuAllocator>>,
    buf_global_padded_mask: Option<Image<u8, 1, CpuAllocator>>,
}

impl SmolVlmImagePreprocessor {
    /// Create a new SmolVLM image preprocessor
    pub fn new(max_size: u32, outer_patch_size: u32) -> Self {
        Self {
            max_size,
            outer_patch_size,
            buf_resize: None,
            buf_global_resize: None,
            buf_padded_img: None,
            buf_padded_mask: None,
            buf_global_padded_img: None,
            buf_global_padded_mask: None,
        }
    }

    /// Preprocess an image for SmolVLM model inference
    pub fn preprocess<A: ImageAllocator>(
        &mut self,
        img: &Image<u8, 3, A>,
        device: &Device,
    ) -> Result<(Tensor, Tensor, ImageSize), SmolVlmError> {
        // Process main image: resize then pad in-place
        {
            let img_resized =
                Self::resize_image_with_buffer(img, &mut self.buf_resize, self.max_size)?;
            match img_resized {
                Cow::Borrowed(img_ref) => {
                    Self::pad_image_in_place(
                        img_ref,
                        &mut self.buf_padded_img,
                        &mut self.buf_padded_mask,
                        self.outer_patch_size,
                    )?;
                }
                Cow::Owned(img_owned) => {
                    Self::pad_image_in_place(
                        &img_owned,
                        &mut self.buf_padded_img,
                        &mut self.buf_padded_mask,
                        self.outer_patch_size,
                    )?;
                }
            }
        }

        // Process global image: resize then pad in-place
        {
            let global_resized = Self::resize_image_with_buffer(
                img,
                &mut self.buf_global_resize,
                self.outer_patch_size,
            )?;
            match global_resized {
                Cow::Borrowed(img_ref) => {
                    Self::pad_image_in_place(
                        img_ref,
                        &mut self.buf_global_padded_img,
                        &mut self.buf_global_padded_mask,
                        self.outer_patch_size,
                    )?;
                }
                Cow::Owned(img_owned) => {
                    Self::pad_image_in_place(
                        &img_owned,
                        &mut self.buf_global_padded_img,
                        &mut self.buf_global_padded_mask,
                        self.outer_patch_size,
                    )?;
                }
            }
        }

        // Now we can safely access the buffers
        let img_padded = self.buf_padded_img.take().unwrap();
        let mask = self.buf_padded_mask.take().unwrap(); // Take ownership
        let global_img = self.buf_global_padded_img.take().unwrap();
        let global_mask = self.buf_global_padded_mask.take().unwrap(); // Take ownership

        // convert to tensors and normalize
        // Process masks first (they need mutable self)
        let mask_tensor = Self::mask_to_tensor(mask, device)?;
        let global_mask_tensor = Self::mask_to_tensor(global_mask, device)?;

        // Then process images (they need immutable self)
        let img_tensor = Self::image_to_normalized_tensor(img_padded, device)?;
        let global_img_tensor = Self::image_to_normalized_tensor(global_img, device)?;

        // create patches and concatenate with global image
        let (img_patches, mask_patches, size) = self.create_patches_with_global(
            &img_tensor,
            &mask_tensor,
            &global_img_tensor,
            &global_mask_tensor,
        )?;

        Ok((img_patches, mask_patches, size))
    }

    /// Single resize function that takes buffer by value and returns it (lazy init)
    fn resize_image_with_buffer<'a, A: ImageAllocator>(
        img: &'a Image<u8, 3, A>,
        buffer: &'a mut Option<Image<u8, 3, CpuAllocator>>,
        target_size: u32,
    ) -> Result<Cow<'a, Image<u8, 3, CpuAllocator>>, SmolVlmError> {
        let (width, height) = (img.width() as u32, img.height() as u32);
        #[cfg(feature = "debug")]
        println!("Image size: {}x{} w/ Max size: {}", width, height, max_size);
        let longest_edge = width.max(height);

<<<<<<< HEAD
        let scale_factor = max_size as f32 / longest_edge as f32;
        let new_width = (width as f32 * scale_factor).ceil() as usize;
        let new_height = (height as f32 * scale_factor).ceil() as usize;
        let mut resized = Image::<u8, 3, A>::from_size_val(
            ImageSize {
                width: new_width,
                height: new_height,
            },
            0,
            img.0.storage.alloc().clone(),
        )
        .unwrap();
        resize_fast(&img, &mut resized, InterpolationMode::Lanczos).unwrap();
        resized
    };
    let global_img = {
        let (width, height) = (img.width() as u32, img.height() as u32);
        #[cfg(feature = "debug")]
        println!("Resized image size: {}x{}", width, height);

        let longest_edge = width.max(height);
        if longest_edge <= outer_patch_size {
            img.clone()
        } else {
            let scale_factor = outer_patch_size as f32 / longest_edge as f32;
            let new_width = (width as f32 * scale_factor) as usize;
            let new_height = (height as f32 * scale_factor) as usize;
            let mut resized = Image::<u8, 3, _>::from_size_val(
=======
        if longest_edge <= target_size {
            // Return borrowed reference - no copy needed
            Ok(Cow::Borrowed(unsafe {
                std::mem::transmute::<&Image<u8, 3, A>, &Image<u8, 3, CpuAllocator>>(img)
            }))
        } else {
            // Resize case - use and return the buffer directly
            let scale_factor = target_size as f32 / longest_edge as f32;
            let new_width = (width as f32 * scale_factor) as usize;
            let new_height = (height as f32 * scale_factor) as usize;

            // Lazy init buffer only if size changed
            let needs_resize = buffer.as_ref().map_or(true, |buf| {
                buf.width() != new_width || buf.height() != new_height
            });

            if needs_resize {
                *buffer = Some(Image::<u8, 3, CpuAllocator>::from_size_val(
                    ImageSize {
                        width: new_width,
                        height: new_height,
                    },
                    0,
                    CpuAllocator,
                )?);
            }

            let buf = buffer.as_mut().unwrap();
            resize_fast(img, buf, InterpolationMode::Bilinear)?;

            Ok(Cow::Borrowed(buf))
        }
    }

    /// Pad image to be multiples of outer_patch_size and create corresponding mask
    /// Returns references to the internal buffers to avoid copying
    fn pad_image_in_place<A: ImageAllocator>(
        img: &Image<u8, 3, A>,
        img_buffer: &mut Option<Image<u8, 3, CpuAllocator>>,
        mask_buffer: &mut Option<Image<u8, 1, CpuAllocator>>,
        outer_patch_size: u32,
    ) -> Result<(), SmolVlmError> {
        let (width, height) = (img.width(), img.height());
        let new_width = (width as u32).div_ceil(outer_patch_size) * outer_patch_size;
        let new_height = (height as u32).div_ceil(outer_patch_size) * outer_patch_size;

        // Lazy init buffers only if size changed
        let needs_resize = img_buffer.as_ref().map_or(true, |buf| {
            buf.width() != new_width as usize || buf.height() != new_height as usize
        });

        if needs_resize {
            *img_buffer = Some(Image::<u8, 3, CpuAllocator>::from_size_val(
                ImageSize {
                    width: new_width as usize,
                    height: new_height as usize,
                },
                0,
                CpuAllocator,
            )?);
        }

        let needs_mask_resize = mask_buffer.as_ref().map_or(true, |buf| {
            buf.width() != new_width as usize || buf.height() != new_height as usize
        });

        if needs_mask_resize {
            *mask_buffer = Some(Image::<u8, 1, CpuAllocator>::from_size_val(
>>>>>>> 3f9388ac
                ImageSize {
                    width: new_width as usize,
                    height: new_height as usize,
                },
                0,
<<<<<<< HEAD
                img.0.storage.alloc().clone(),
            )
            .unwrap();
            resize_fast(&img, &mut resized, InterpolationMode::Lanczos).unwrap();
            resized
=======
                CpuAllocator,
            )?);
>>>>>>> 3f9388ac
        }

<<<<<<< HEAD
    // padding image for all dimensions to be multiples of the outer_patch_size
    let (img, mask) = {
        let (width, height) = (img.width(), img.height());

        #[cfg(feature = "debug")]
        println!(
            "Patch blocks (HxW): {:?}x{:?}",
            (height as u32).div_ceil(outer_patch_size),
            (width as u32).div_ceil(outer_patch_size),
        );

        let new_width = (width as u32).div_ceil(outer_patch_size) * outer_patch_size;
        let new_height = (height as u32).div_ceil(outer_patch_size) * outer_patch_size;
        let mut padded_img = Image::<u8, 3, _>::from_size_val(
            ImageSize {
                width: new_width as usize,
                height: new_height as usize,
            },
            0,
            CpuAllocator,
        )
        .unwrap();
        let mut padded_mask = Image::<u8, 1, _>::from_size_val(
            ImageSize {
                width: new_width as usize,
                height: new_height as usize,
            },
            255, // TODO: temp fix (softmax NaN down the line), will look into a more later
            CpuAllocator,
        )
        .unwrap();
        for y in 0..height {
            for x in 0..width {
                for c in 0..3 {
                    padded_img
                        .set_pixel(x, y, c, *img.get_pixel(x, y, c).unwrap())
                        .unwrap();
                }
                // TODO: temp fix (softmax NaN down the line), will look into a more later
                // padded_mask.set_pixel(x, y, 0, 255).unwrap();
            }
        }
        (padded_img, padded_mask)
    };
    let (global_img, global_mask) = {
        let (width, height) = (global_img.width(), global_img.height());
        #[cfg(feature = "debug")]
        println!("Global image size: {}x{}", width, height);

        let new_width = (width as u32).div_ceil(outer_patch_size) * outer_patch_size;
        let new_height = (height as u32).div_ceil(outer_patch_size) * outer_patch_size;
        let mut padded_img = Image::<u8, 3, _>::from_size_val(
            ImageSize {
                width: new_width as usize,
                height: new_height as usize,
            },
            0,
            CpuAllocator,
        )
        .unwrap();
        let mut padded_mask = Image::<u8, 1, _>::from_size_val(
            ImageSize {
                width: new_width as usize,
                height: new_height as usize,
            },
            255, // TODO: temp fix (softmax NaN down the line), will look into a more later
            CpuAllocator,
        )
        .unwrap();
        for y in 0..height {
            for x in 0..width {
                for c in 0..3 {
                    padded_img
                        .set_pixel(x, y, c, *global_img.get_pixel(x, y, c).unwrap())
                        .unwrap();
                }
                // TODO: temp fix (softmax NaN down the line), will look into a more later
                // padded_mask.set_pixel(x, y, 0, 255).unwrap();
            }
=======
        let padded_img = img_buffer.as_mut().unwrap();
        let padded_mask = mask_buffer.as_mut().unwrap();

        // Zero out buffers (padding area)
        padded_img.as_slice_mut().fill(0);
        padded_mask.as_slice_mut().fill(0);

        // Fast row-by-row copying using slices
        let img_slice = img.as_slice();
        let padded_img_slice = padded_img.as_slice_mut();
        let padded_mask_slice = padded_mask.as_slice_mut();

        // Copy image data row by row
        for y in 0..height {
            let src_offset = y * width * 3;
            let dst_offset = y * new_width as usize * 3;
            let row_bytes = width * 3;

            padded_img_slice[dst_offset..dst_offset + row_bytes]
                .copy_from_slice(&img_slice[src_offset..src_offset + row_bytes]);
        }

        // Set mask for valid region
        for y in 0..height {
            let mask_offset = y * new_width as usize;
            padded_mask_slice[mask_offset..mask_offset + width].fill(255);
>>>>>>> 3f9388ac
        }

        Ok(())
    }

    /// Convert image to normalized tensor
    fn image_to_normalized_tensor(
        img: Image<u8, 3, CpuAllocator>, // Take ownership
        device: &Device,
    ) -> Result<Tensor, SmolVlmError> {
        let (width, height) = (img.width(), img.height());
        let img_data = img.into_vec(); // No clone, take ownership

        let mut tensor = Tensor::from_vec(img_data, Shape::from_dims(&[height, width, 3]), device)?
            .permute(vec![2, 0, 1])?
            .to_dtype(candle_core::DType::F32)?;

        // Normalize: scale to [0,1] then apply ImageNet normalization
        tensor = (tensor / 255.0)?;
        let mean = Tensor::from_slice(&MEAN, (3, 1, 1), device)?;
        let std = Tensor::from_slice(&STD, (3, 1, 1), device)?;

        tensor = tensor.broadcast_sub(&mean)?;
        tensor = tensor.broadcast_div(&std)?;

        Ok(tensor)
    }

    /// Convert mask to tensor
    fn mask_to_tensor(
        mask: Image<u8, 1, CpuAllocator>, // Take ownership of the mask
        device: &Device,
    ) -> Result<Tensor, SmolVlmError> {
        let (width, height) = (mask.width(), mask.height());
        let mask_data = mask.into_vec(); // Take ownership and convert to vec

        Ok(
            Tensor::from_vec(mask_data, Shape::from_dims(&[height, width]), device)?
                .to_dtype(candle_core::DType::F32)?,
        )
    }

    /// Create patches from image and mask, then concatenate with global image
    fn create_patches_with_global(
        &self,
        img: &Tensor,
        mask: &Tensor,
        global_img: &Tensor,
        global_mask: &Tensor,
    ) -> Result<(Tensor, Tensor, ImageSize), SmolVlmError> {
        let (c, h, w) = img.dims3()?;
        let cols = w / self.outer_patch_size as usize;
        let rows = h / self.outer_patch_size as usize;

        // Split image into patches
        let img_patches = img
            .unsqueeze(2)?
            .unsqueeze(4)?
            .reshape(&[
                c,
                rows,
                self.outer_patch_size as usize,
                cols,
                self.outer_patch_size as usize,
            ])?
            .permute([1, 3, 0, 2, 4])?
            .reshape(&[
                rows * cols,
                c,
                self.outer_patch_size as usize,
                self.outer_patch_size as usize,
            ])?;

        // Split mask into patches
        let mask_patches = mask
            .unsqueeze(1)?
            .unsqueeze(3)?
            .reshape(&[
                rows,
                self.outer_patch_size as usize,
                cols,
                self.outer_patch_size as usize,
            ])?
            .permute([0, 2, 1, 3])?
            .reshape(&[
                rows * cols,
                self.outer_patch_size as usize,
                self.outer_patch_size as usize,
            ])?;

        // Concatenate global image with patches
        let img_patches = Tensor::cat(&[&img_patches, &global_img.unsqueeze(0)?], 0)?;
        let mask_patches = Tensor::cat(&[&mask_patches, &global_mask.unsqueeze(0)?], 0)?;

        Ok((
            img_patches,
            mask_patches,
            ImageSize {
                width: cols,
                height: rows,
            },
        ))
    }
}

pub fn get_prompt_split_image(img_seq_len: usize, size: ImageSize) -> String {
    let mut s = String::new();

    for h in 0..size.height {
        for w in 0..size.width {
            s += &format!(
                "<fake_token_around_image><row_{}_col_{}>{}",
                h + 1,
                w + 1,
                "<image>".repeat(img_seq_len)
            );
        }
        s += "\n";
    }

    s += &format!(
        "\n<fake_token_around_image><global-img>{}<fake_token_around_image>",
        "<image>".repeat(img_seq_len)
    );

    s
}

#[cfg(test)]
mod tests {
    use super::*;
    use candle_core::Device;
    use kornia_image::allocator::CpuAllocator;

    #[test]
    fn test_smolvlm_preprocessor_basic() -> Result<(), SmolVlmError> {
        // Create a simple test image (64x64, RGB)
        let img = Image::<u8, 3, CpuAllocator>::from_size_val(
            ImageSize {
                width: 64,
                height: 64,
            },
            128, // gray value
            CpuAllocator,
        )?;

        let mut preprocessor = SmolVlmImagePreprocessor::new(512, 32);
        let device = Device::Cpu;

        let (img_patches, mask_patches, size) = preprocessor.preprocess(&img, &device)?;

        // Check that we got the expected dimensions
        assert_eq!(img_patches.dims().len(), 4); // [patches, channels, height, width]
        assert_eq!(mask_patches.dims().len(), 3); // [patches, height, width]

        // Should have patch dimensions + 1 global image
        let expected_patches = (size.width * size.height) + 1;
        assert_eq!(img_patches.dims()[0], expected_patches);
        assert_eq!(mask_patches.dims()[0], expected_patches);

        // Check patch size
        assert_eq!(img_patches.dims()[2], 32); // patch height
        assert_eq!(img_patches.dims()[3], 32); // patch width
        assert_eq!(mask_patches.dims()[1], 32); // patch height
        assert_eq!(mask_patches.dims()[2], 32); // patch width

        // Check channels
        assert_eq!(img_patches.dims()[1], 3); // RGB

        Ok(())
    }

    #[test]
    fn test_resize_image_to_fit() -> Result<(), SmolVlmError> {
        let img = Image::<u8, 3, CpuAllocator>::from_size_val(
            ImageSize {
                width: 100,
                height: 200,
            },
            0,
            CpuAllocator,
        )?;

        // Test no resize needed
        let mut buffer = None;
        let result = SmolVlmImagePreprocessor::resize_image_with_buffer(&img, &mut buffer, 300)?;
        assert_eq!(result.width(), 100);
        assert_eq!(result.height(), 200);

        // Test resize needed
        let mut buffer = None;
        let result = SmolVlmImagePreprocessor::resize_image_with_buffer(&img, &mut buffer, 100)?;
        assert_eq!(result.width(), 50); // scaled down proportionally
        assert_eq!(result.height(), 100); // longest edge = 100

        Ok(())
    }

    #[test]
    fn test_small_image_explicit_values() -> Result<(), SmolVlmError> {
        // Create a small 6x4 image with explicit RGB values
        let mut img_data = vec![0u8; 6 * 4 * 3]; // 6 width x 4 height x 3 channels

        // Set explicit pixel values in a pattern (R, G, B)
        // Top row: Red gradient
        for x in 0..6 {
            let offset = x * 3;
            img_data[offset] = (x * 40) as u8; // R: 0, 40, 80, 120, 160, 200
            img_data[offset + 1] = 0; // G: 0
            img_data[offset + 2] = 0; // B: 0
        }

        // Second row: Green gradient
        for x in 0..6 {
            let offset = (6 + x) * 3;
            img_data[offset] = 0; // R: 0
            img_data[offset + 1] = (x * 40) as u8; // G: 0, 40, 80, 120, 160, 200
            img_data[offset + 2] = 0; // B: 0
        }

        // Third row: Blue gradient
        for x in 0..6 {
            let offset = (12 + x) * 3;
            img_data[offset] = 0; // R: 0
            img_data[offset + 1] = 0; // G: 0
            img_data[offset + 2] = (x * 40) as u8; // B: 0, 40, 80, 120, 160, 200
        }

        // Fourth row: Mixed colors
        for x in 0..6 {
            let offset = (18 + x) * 3;
            img_data[offset] = (x * 20) as u8; // R: 0, 20, 40, 60, 80, 100
            img_data[offset + 1] = (x * 30) as u8; // G: 0, 30, 60, 90, 120, 150
            img_data[offset + 2] = (x * 10) as u8; // B: 0, 10, 20, 30, 40, 50
        }

        let img = Image::<u8, 3, CpuAllocator>::new(
            ImageSize {
                width: 6,
                height: 4,
            },
            img_data.clone(),
            CpuAllocator,
        )?;

        let mut preprocessor = SmolVlmImagePreprocessor::new(8, 4); // small sizes for testing

        // First, test just the padding to verify it works correctly
        let mut img_buffer = None;
        let mut mask_buffer = None;
        SmolVlmImagePreprocessor::pad_image_in_place(&img, &mut img_buffer, &mut mask_buffer, 4)?;

        let padded_img_data = img_buffer.as_ref().unwrap().as_slice();
        let original_img_data = img.as_slice();

        // Check each row
        for y in 0..4 {
            let original_row_start = y * 6 * 3;
            let padded_row_start = y * 8 * 3;

            // Verify original data is intact
            assert_eq!(
                &padded_img_data[padded_row_start..padded_row_start + 6 * 3],
                &original_img_data[original_row_start..original_row_start + 6 * 3]
            );

            // Verify padding columns are zero
            assert_eq!(
                &padded_img_data[padded_row_start + 6 * 3..padded_row_start + 8 * 3],
                &[0u8; 2 * 3]
            );
        }

        // Now test the full preprocessing pipeline
        let device = Device::Cpu;
        let (img_patches, mask_patches, size) = preprocessor.preprocess(&img, &device)?;

        // Verify basic structure
        assert_eq!(img_patches.dims().len(), 4); // [patches, channels, height, width]
        assert_eq!(mask_patches.dims().len(), 3); // [patches, height, width]

        // Should have 2x1 patches (8x4 padded image / 4x4 patches) + 1 global = 3 total
        let expected_patches = (size.width * size.height) + 1;
        assert_eq!(img_patches.dims()[0], expected_patches);
        assert_eq!(mask_patches.dims()[0], expected_patches);
        assert_eq!(size.width, 2); // 8 / 4 = 2 patches wide
        assert_eq!(size.height, 1); // 4 / 4 = 1 patch tall

        // Check patch dimensions
        assert_eq!(img_patches.dims()[2], 4); // patch height
        assert_eq!(img_patches.dims()[3], 4); // patch width
        assert_eq!(mask_patches.dims()[1], 4); // patch height
        assert_eq!(mask_patches.dims()[2], 4); // patch width

        // Check channels
        assert_eq!(img_patches.dims()[1], 3); // RGB

        Ok(())
    }
}<|MERGE_RESOLUTION|>--- conflicted
+++ resolved
@@ -1,9 +1,6 @@
 use crate::smolvlm::utils::SmolVlmError;
 use candle_core::{Device, Shape, Tensor};
-use kornia_image::{
-    allocator::{CpuAllocator, ImageAllocator},
-    Image, ImageSize,
-};
+use kornia_image::{allocator::ImageAllocator, Image, ImageSize};
 use kornia_imgproc::{interpolation::InterpolationMode, resize::resize_fast};
 use std::borrow::Cow;
 
@@ -12,22 +9,72 @@
 const STD: [f32; 3] = [0.5, 0.5, 0.5];
 
 /// Image preprocessor for SmolVLM model
-pub struct SmolVlmImagePreprocessor {
+pub struct SmolVlmImagePreprocessor<A: ImageAllocator> {
     max_size: u32,
     outer_patch_size: u32,
 
+    //     device: &Device,
+    // ) -> (Tensor, Tensor, ImageSize) {
+    //     // resizing image to match the max_size (on the longest edge)
+    //     let img = {
+    //         let (width, height) = (img.width() as u32, img.height() as u32);
+    //         #[cfg(feature = "debug")]
+    //         println!("Image size: {}x{} w/ Max size: {}", width, height, max_size);
+    //         let longest_edge = width.max(height);
+
+    //         let scale_factor = max_size as f32 / longest_edge as f32;
+    //         let new_width = (width as f32 * scale_factor).ceil() as usize;
+    //         let new_height = (height as f32 * scale_factor).ceil() as usize;
+    //         let mut resized = Image::<u8, 3, A>::from_size_val(
+    //             ImageSize {
+    //                 width: new_width,
+    //                 height: new_height,
+    //             },
+    //             0,
+    //             img.0.storage.alloc().clone(),
+    //         )
+    //         .unwrap();
+    //         resize_fast(&img, &mut resized, InterpolationMode::Lanczos).unwrap();
+    //         resized
+    //     };
+    //     let global_img = {
+    //         let (width, height) = (img.width() as u32, img.height() as u32);
+    //         #[cfg(feature = "debug")]
+    //         println!("Resized image size: {}x{}", width, height);
+
+    //         let longest_edge = width.max(height);
+    //         if longest_edge <= outer_patch_size {
+    //             img.clone()
+    //         } else {
+    //             let scale_factor = outer_patch_size as f32 / longest_edge as f32;
+    //             let new_width = (width as f32 * scale_factor) as usize;
+    //             let new_height = (height as f32 * scale_factor) as usize;
+    //             let mut resized = Image::<u8, 3, _>::from_size_val(
+    //                 ImageSize {
+    //                     width: new_width,
+    //                     height: new_height,
+    //                 },
+    //                 0,
+    //                 img.0.storage.alloc().clone(),
+    //             )
+    //             .unwrap();
+    //             resize_fast(&img, &mut resized, InterpolationMode::Lanczos).unwrap();
+    //             resized
+    //         }
+    //     };
+
     // buffers for resizing images
-    buf_resize: Option<Image<u8, 3, CpuAllocator>>,
-    buf_global_resize: Option<Image<u8, 3, CpuAllocator>>,
+    buf_resize: Option<Image<u8, 3, A>>,
+    buf_global_resize: Option<Image<u8, 3, A>>,
 
     // buffers for padding images
-    buf_padded_img: Option<Image<u8, 3, CpuAllocator>>,
-    buf_padded_mask: Option<Image<u8, 1, CpuAllocator>>,
-    buf_global_padded_img: Option<Image<u8, 3, CpuAllocator>>,
-    buf_global_padded_mask: Option<Image<u8, 1, CpuAllocator>>,
+    buf_padded_img: Option<Image<u8, 3, A>>,
+    buf_padded_mask: Option<Image<u8, 1, A>>,
+    buf_global_padded_img: Option<Image<u8, 3, A>>,
+    buf_global_padded_mask: Option<Image<u8, 1, A>>,
 }
 
-impl SmolVlmImagePreprocessor {
+impl<A: ImageAllocator> SmolVlmImagePreprocessor<A> {
     /// Create a new SmolVLM image preprocessor
     pub fn new(max_size: u32, outer_patch_size: u32) -> Self {
         Self {
@@ -43,15 +90,28 @@
     }
 
     /// Preprocess an image for SmolVLM model inference
-    pub fn preprocess<A: ImageAllocator>(
+    pub fn preprocess(
         &mut self,
         img: &Image<u8, 3, A>,
         device: &Device,
+        alloc: A,
     ) -> Result<(Tensor, Tensor, ImageSize), SmolVlmError> {
         // Process main image: resize then pad in-place
         {
-            let img_resized =
-                Self::resize_image_with_buffer(img, &mut self.buf_resize, self.max_size)?;
+            #[cfg(feature = "debug")]
+            println!(
+                "Image size: {}x{} w/ Max size: {}",
+                img.width(),
+                img.height(),
+                self.max_size
+            );
+
+            let img_resized = Self::resize_image_with_buffer(
+                img,
+                &mut self.buf_resize,
+                self.max_size,
+                alloc.clone(),
+            )?;
             match img_resized {
                 Cow::Borrowed(img_ref) => {
                     Self::pad_image_in_place(
@@ -59,6 +119,7 @@
                         &mut self.buf_padded_img,
                         &mut self.buf_padded_mask,
                         self.outer_patch_size,
+                        alloc.clone(),
                     )?;
                 }
                 Cow::Owned(img_owned) => {
@@ -67,6 +128,7 @@
                         &mut self.buf_padded_img,
                         &mut self.buf_padded_mask,
                         self.outer_patch_size,
+                        alloc.clone(),
                     )?;
                 }
             }
@@ -74,10 +136,19 @@
 
         // Process global image: resize then pad in-place
         {
+            #[cfg(feature = "debug")]
+            println!(
+                "Image size: {}x{} w/ Max size: {}",
+                img.width(),
+                img.height(),
+                self.outer_patch_size
+            );
+
             let global_resized = Self::resize_image_with_buffer(
                 img,
                 &mut self.buf_global_resize,
                 self.outer_patch_size,
+                alloc.clone(),
             )?;
             match global_resized {
                 Cow::Borrowed(img_ref) => {
@@ -86,6 +157,7 @@
                         &mut self.buf_global_padded_img,
                         &mut self.buf_global_padded_mask,
                         self.outer_patch_size,
+                        alloc.clone(),
                     )?;
                 }
                 Cow::Owned(img_owned) => {
@@ -94,6 +166,7 @@
                         &mut self.buf_global_padded_img,
                         &mut self.buf_global_padded_mask,
                         self.outer_patch_size,
+                        alloc.clone(),
                     )?;
                 }
             }
@@ -126,50 +199,19 @@
     }
 
     /// Single resize function that takes buffer by value and returns it (lazy init)
-    fn resize_image_with_buffer<'a, A: ImageAllocator>(
+    fn resize_image_with_buffer<'a>(
         img: &'a Image<u8, 3, A>,
-        buffer: &'a mut Option<Image<u8, 3, CpuAllocator>>,
+        buffer: &'a mut Option<Image<u8, 3, A>>,
         target_size: u32,
-    ) -> Result<Cow<'a, Image<u8, 3, CpuAllocator>>, SmolVlmError> {
+        alloc: A,
+    ) -> Result<Cow<'a, Image<u8, 3, A>>, SmolVlmError> {
         let (width, height) = (img.width() as u32, img.height() as u32);
-        #[cfg(feature = "debug")]
-        println!("Image size: {}x{} w/ Max size: {}", width, height, max_size);
         let longest_edge = width.max(height);
 
-<<<<<<< HEAD
-        let scale_factor = max_size as f32 / longest_edge as f32;
-        let new_width = (width as f32 * scale_factor).ceil() as usize;
-        let new_height = (height as f32 * scale_factor).ceil() as usize;
-        let mut resized = Image::<u8, 3, A>::from_size_val(
-            ImageSize {
-                width: new_width,
-                height: new_height,
-            },
-            0,
-            img.0.storage.alloc().clone(),
-        )
-        .unwrap();
-        resize_fast(&img, &mut resized, InterpolationMode::Lanczos).unwrap();
-        resized
-    };
-    let global_img = {
-        let (width, height) = (img.width() as u32, img.height() as u32);
-        #[cfg(feature = "debug")]
-        println!("Resized image size: {}x{}", width, height);
-
-        let longest_edge = width.max(height);
-        if longest_edge <= outer_patch_size {
-            img.clone()
-        } else {
-            let scale_factor = outer_patch_size as f32 / longest_edge as f32;
-            let new_width = (width as f32 * scale_factor) as usize;
-            let new_height = (height as f32 * scale_factor) as usize;
-            let mut resized = Image::<u8, 3, _>::from_size_val(
-=======
         if longest_edge <= target_size {
             // Return borrowed reference - no copy needed
             Ok(Cow::Borrowed(unsafe {
-                std::mem::transmute::<&Image<u8, 3, A>, &Image<u8, 3, CpuAllocator>>(img)
+                std::mem::transmute::<&Image<u8, 3, A>, &Image<u8, 3, A>>(img)
             }))
         } else {
             // Resize case - use and return the buffer directly
@@ -183,13 +225,13 @@
             });
 
             if needs_resize {
-                *buffer = Some(Image::<u8, 3, CpuAllocator>::from_size_val(
+                *buffer = Some(Image::<u8, 3, A>::from_size_val(
                     ImageSize {
                         width: new_width,
                         height: new_height,
                     },
                     0,
-                    CpuAllocator,
+                    alloc,
                 )?);
             }
 
@@ -202,59 +244,13 @@
 
     /// Pad image to be multiples of outer_patch_size and create corresponding mask
     /// Returns references to the internal buffers to avoid copying
-    fn pad_image_in_place<A: ImageAllocator>(
+    fn pad_image_in_place(
         img: &Image<u8, 3, A>,
-        img_buffer: &mut Option<Image<u8, 3, CpuAllocator>>,
-        mask_buffer: &mut Option<Image<u8, 1, CpuAllocator>>,
+        img_buffer: &mut Option<Image<u8, 3, A>>,
+        mask_buffer: &mut Option<Image<u8, 1, A>>,
         outer_patch_size: u32,
+        alloc: A,
     ) -> Result<(), SmolVlmError> {
-        let (width, height) = (img.width(), img.height());
-        let new_width = (width as u32).div_ceil(outer_patch_size) * outer_patch_size;
-        let new_height = (height as u32).div_ceil(outer_patch_size) * outer_patch_size;
-
-        // Lazy init buffers only if size changed
-        let needs_resize = img_buffer.as_ref().map_or(true, |buf| {
-            buf.width() != new_width as usize || buf.height() != new_height as usize
-        });
-
-        if needs_resize {
-            *img_buffer = Some(Image::<u8, 3, CpuAllocator>::from_size_val(
-                ImageSize {
-                    width: new_width as usize,
-                    height: new_height as usize,
-                },
-                0,
-                CpuAllocator,
-            )?);
-        }
-
-        let needs_mask_resize = mask_buffer.as_ref().map_or(true, |buf| {
-            buf.width() != new_width as usize || buf.height() != new_height as usize
-        });
-
-        if needs_mask_resize {
-            *mask_buffer = Some(Image::<u8, 1, CpuAllocator>::from_size_val(
->>>>>>> 3f9388ac
-                ImageSize {
-                    width: new_width as usize,
-                    height: new_height as usize,
-                },
-                0,
-<<<<<<< HEAD
-                img.0.storage.alloc().clone(),
-            )
-            .unwrap();
-            resize_fast(&img, &mut resized, InterpolationMode::Lanczos).unwrap();
-            resized
-=======
-                CpuAllocator,
-            )?);
->>>>>>> 3f9388ac
-        }
-
-<<<<<<< HEAD
-    // padding image for all dimensions to be multiples of the outer_patch_size
-    let (img, mask) = {
         let (width, height) = (img.width(), img.height());
 
         #[cfg(feature = "debug")]
@@ -266,79 +262,114 @@
 
         let new_width = (width as u32).div_ceil(outer_patch_size) * outer_patch_size;
         let new_height = (height as u32).div_ceil(outer_patch_size) * outer_patch_size;
-        let mut padded_img = Image::<u8, 3, _>::from_size_val(
-            ImageSize {
-                width: new_width as usize,
-                height: new_height as usize,
-            },
-            0,
-            CpuAllocator,
-        )
-        .unwrap();
-        let mut padded_mask = Image::<u8, 1, _>::from_size_val(
-            ImageSize {
-                width: new_width as usize,
-                height: new_height as usize,
-            },
-            255, // TODO: temp fix (softmax NaN down the line), will look into a more later
-            CpuAllocator,
-        )
-        .unwrap();
-        for y in 0..height {
-            for x in 0..width {
-                for c in 0..3 {
-                    padded_img
-                        .set_pixel(x, y, c, *img.get_pixel(x, y, c).unwrap())
-                        .unwrap();
-                }
-                // TODO: temp fix (softmax NaN down the line), will look into a more later
-                // padded_mask.set_pixel(x, y, 0, 255).unwrap();
-            }
-        }
-        (padded_img, padded_mask)
-    };
-    let (global_img, global_mask) = {
-        let (width, height) = (global_img.width(), global_img.height());
-        #[cfg(feature = "debug")]
-        println!("Global image size: {}x{}", width, height);
-
-        let new_width = (width as u32).div_ceil(outer_patch_size) * outer_patch_size;
-        let new_height = (height as u32).div_ceil(outer_patch_size) * outer_patch_size;
-        let mut padded_img = Image::<u8, 3, _>::from_size_val(
-            ImageSize {
-                width: new_width as usize,
-                height: new_height as usize,
-            },
-            0,
-            CpuAllocator,
-        )
-        .unwrap();
-        let mut padded_mask = Image::<u8, 1, _>::from_size_val(
-            ImageSize {
-                width: new_width as usize,
-                height: new_height as usize,
-            },
-            255, // TODO: temp fix (softmax NaN down the line), will look into a more later
-            CpuAllocator,
-        )
-        .unwrap();
-        for y in 0..height {
-            for x in 0..width {
-                for c in 0..3 {
-                    padded_img
-                        .set_pixel(x, y, c, *global_img.get_pixel(x, y, c).unwrap())
-                        .unwrap();
-                }
-                // TODO: temp fix (softmax NaN down the line), will look into a more later
-                // padded_mask.set_pixel(x, y, 0, 255).unwrap();
-            }
-=======
+
+        //     let mut padded_img = Image::<u8, 3, _>::from_size_val(
+        //         ImageSize {
+        //             width: new_width as usize,
+        //             height: new_height as usize,
+        //         },
+        //         0,
+        //         CpuAllocator,
+        //     )
+        //     .unwrap();
+        //     let mut padded_mask = Image::<u8, 1, _>::from_size_val(
+        //         ImageSize {
+        //             width: new_width as usize,
+        //             height: new_height as usize,
+        //         },
+        //         255, // TODO: temp fix (softmax NaN down the line), will look into a more later
+        //         CpuAllocator,
+        //     )
+        //     .unwrap();
+        //     for y in 0..height {
+        //         for x in 0..width {
+        //             for c in 0..3 {
+        //                 padded_img
+        //                     .set_pixel(x, y, c, *img.get_pixel(x, y, c).unwrap())
+        //                     .unwrap();
+        //             }
+        //             // TODO: temp fix (softmax NaN down the line), will look into a more later
+        //             // padded_mask.set_pixel(x, y, 0, 255).unwrap();
+        //         }
+        //     }
+        //     (padded_img, padded_mask)
+        // };
+        // let (global_img, global_mask) = {
+        //     let (width, height) = (global_img.width(), global_img.height());
+        //     #[cfg(feature = "debug")]
+        //     println!("Global image size: {}x{}", width, height);
+
+        //     let new_width = (width as u32).div_ceil(outer_patch_size) * outer_patch_size;
+        //     let new_height = (height as u32).div_ceil(outer_patch_size) * outer_patch_size;
+        //     let mut padded_img = Image::<u8, 3, _>::from_size_val(
+        //         ImageSize {
+        //             width: new_width as usize,
+        //             height: new_height as usize,
+        //         },
+        //         0,
+        //         CpuAllocator,
+        //     )
+        //     .unwrap();
+        //     let mut padded_mask = Image::<u8, 1, _>::from_size_val(
+        //         ImageSize {
+        //             width: new_width as usize,
+        //             height: new_height as usize,
+        //         },
+        //         255, // TODO: temp fix (softmax NaN down the line), will look into a more later
+        //         CpuAllocator,
+        //     )
+        //     .unwrap();
+        //     for y in 0..height {
+        //         for x in 0..width {
+        //             for c in 0..3 {
+        //                 padded_img
+        //                     .set_pixel(x, y, c, *global_img.get_pixel(x, y, c).unwrap())
+        //                     .unwrap();
+        //             }
+        //             // TODO: temp fix (softmax NaN down the line), will look into a more later
+        //             // padded_mask.set_pixel(x, y, 0, 255).unwrap();
+        //         }
+        //     }
+        //     (padded_img, padded_mask)
+        // };
+
+        // Lazy init buffers only if size changed
+        let needs_resize = img_buffer.as_ref().map_or(true, |buf| {
+            buf.width() != new_width as usize || buf.height() != new_height as usize
+        });
+
+        if needs_resize {
+            *img_buffer = Some(Image::<u8, 3, A>::from_size_val(
+                ImageSize {
+                    width: new_width as usize,
+                    height: new_height as usize,
+                },
+                0,
+                alloc.clone(),
+            )?);
+        }
+
+        let needs_mask_resize = mask_buffer.as_ref().map_or(true, |buf| {
+            buf.width() != new_width as usize || buf.height() != new_height as usize
+        });
+
+        if needs_mask_resize {
+            *mask_buffer = Some(Image::<u8, 1, A>::from_size_val(
+                ImageSize {
+                    width: new_width as usize,
+                    height: new_height as usize,
+                },
+                255,
+                alloc.clone(),
+            )?);
+        }
+
         let padded_img = img_buffer.as_mut().unwrap();
         let padded_mask = mask_buffer.as_mut().unwrap();
 
         // Zero out buffers (padding area)
         padded_img.as_slice_mut().fill(0);
-        padded_mask.as_slice_mut().fill(0);
+        padded_mask.as_slice_mut().fill(255);
 
         // Fast row-by-row copying using slices
         let img_slice = img.as_slice();
@@ -356,18 +387,17 @@
         }
 
         // Set mask for valid region
-        for y in 0..height {
-            let mask_offset = y * new_width as usize;
-            padded_mask_slice[mask_offset..mask_offset + width].fill(255);
->>>>>>> 3f9388ac
-        }
+        // for y in 0..height {
+        //     let mask_offset = y * new_width as usize;
+        //     padded_mask_slice[mask_offset..mask_offset + width].fill(255);
+        // }
 
         Ok(())
     }
 
     /// Convert image to normalized tensor
     fn image_to_normalized_tensor(
-        img: Image<u8, 3, CpuAllocator>, // Take ownership
+        img: Image<u8, 3, A>, // Take ownership
         device: &Device,
     ) -> Result<Tensor, SmolVlmError> {
         let (width, height) = (img.width(), img.height());
@@ -377,7 +407,7 @@
             .permute(vec![2, 0, 1])?
             .to_dtype(candle_core::DType::F32)?;
 
-        // Normalize: scale to [0,1] then apply ImageNet normalization
+        // Normalize: scale to [0,1]
         tensor = (tensor / 255.0)?;
         let mean = Tensor::from_slice(&MEAN, (3, 1, 1), device)?;
         let std = Tensor::from_slice(&STD, (3, 1, 1), device)?;
@@ -390,7 +420,7 @@
 
     /// Convert mask to tensor
     fn mask_to_tensor(
-        mask: Image<u8, 1, CpuAllocator>, // Take ownership of the mask
+        mask: Image<u8, 1, A>, // Take ownership of the mask
         device: &Device,
     ) -> Result<Tensor, SmolVlmError> {
         let (width, height) = (mask.width(), mask.height());
@@ -509,7 +539,8 @@
         let mut preprocessor = SmolVlmImagePreprocessor::new(512, 32);
         let device = Device::Cpu;
 
-        let (img_patches, mask_patches, size) = preprocessor.preprocess(&img, &device)?;
+        let (img_patches, mask_patches, size) =
+            preprocessor.preprocess(&img, &device, CpuAllocator)?;
 
         // Check that we got the expected dimensions
         assert_eq!(img_patches.dims().len(), 4); // [patches, channels, height, width]
@@ -545,13 +576,23 @@
 
         // Test no resize needed
         let mut buffer = None;
-        let result = SmolVlmImagePreprocessor::resize_image_with_buffer(&img, &mut buffer, 300)?;
+        let result = SmolVlmImagePreprocessor::resize_image_with_buffer(
+            &img,
+            &mut buffer,
+            300,
+            CpuAllocator,
+        )?;
         assert_eq!(result.width(), 100);
         assert_eq!(result.height(), 200);
 
         // Test resize needed
         let mut buffer = None;
-        let result = SmolVlmImagePreprocessor::resize_image_with_buffer(&img, &mut buffer, 100)?;
+        let result = SmolVlmImagePreprocessor::resize_image_with_buffer(
+            &img,
+            &mut buffer,
+            100,
+            CpuAllocator,
+        )?;
         assert_eq!(result.width(), 50); // scaled down proportionally
         assert_eq!(result.height(), 100); // longest edge = 100
 
@@ -610,7 +651,13 @@
         // First, test just the padding to verify it works correctly
         let mut img_buffer = None;
         let mut mask_buffer = None;
-        SmolVlmImagePreprocessor::pad_image_in_place(&img, &mut img_buffer, &mut mask_buffer, 4)?;
+        SmolVlmImagePreprocessor::pad_image_in_place(
+            &img,
+            &mut img_buffer,
+            &mut mask_buffer,
+            4,
+            CpuAllocator,
+        )?;
 
         let padded_img_data = img_buffer.as_ref().unwrap().as_slice();
         let original_img_data = img.as_slice();
@@ -635,7 +682,8 @@
 
         // Now test the full preprocessing pipeline
         let device = Device::Cpu;
-        let (img_patches, mask_patches, size) = preprocessor.preprocess(&img, &device)?;
+        let (img_patches, mask_patches, size) =
+            preprocessor.preprocess(&img, &device, CpuAllocator)?;
 
         // Verify basic structure
         assert_eq!(img_patches.dims().len(), 4); // [patches, channels, height, width]
