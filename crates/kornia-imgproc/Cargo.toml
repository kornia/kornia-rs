--- conflicted
+++ resolved
@@ -56,9 +56,10 @@
 harness = false
 
 [[bench]]
-<<<<<<< HEAD
 name = "bench_features"
-=======
+harness = false
+
+[[bench]]
 name = "bench_pyramid"
 harness = false
 
@@ -68,5 +69,4 @@
 
 [[bench]]
 name = "bench_gradient"
->>>>>>> 94739510
 harness = false