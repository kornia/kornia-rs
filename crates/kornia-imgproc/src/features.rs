--- conflicted
+++ resolved
@@ -14,8 +14,6 @@
     Diff,
 }
 
-
-use crate::filter::gaussian_blur;
 
 fn _get_kernel_size(sigma: f32) -> usize {
     let mut ksize = (2.0 * 4.0 * sigma + 1.0) as usize;
@@ -96,8 +94,6 @@
     Ok(())
 }
 
-<<<<<<< HEAD
-
 /// A builder object to initialize Harris response
 pub struct HarrisResponse {
     k: f32,
@@ -116,7 +112,7 @@
     }
 
     /// Sets the `k` value (usually between 0.04 to 0.06)
-    pub fn with_k(self, k: f32 ) -> Self {
+    pub fn with_k(self, k: f32) -> Self {
         Self { k, ..self }
     }
 
@@ -148,8 +144,8 @@
         }
 
         let src_data = src.as_slice();
-        let col_slice = src.cols()..src_data.len()-src.cols();
-        let row_slice = 1..src.rows()-1;
+        let col_slice = src.cols()..src_data.len() - src.cols();
+        let row_slice = 1..src.rows() - 1;
         let mut dx2_data = vec![0.0; src_data.len()];
         let mut dy2_data = vec![0.0; src_data.len()];
         let mut dxy_data = vec![0.0; src_data.len()];
@@ -167,19 +163,19 @@
         // separable_filter(src, &mut gy, &kernel_y, &kernel_x)?;
         // let gy_data = gy.as_slice();
 
-        dx2_data.as_mut_slice()[col_slice.clone()].par_chunks_exact_mut(src.cols())//.skip(1).take(src.rows()-2)
-            .zip(dy2_data.as_mut_slice()[col_slice.clone()].par_chunks_exact_mut(src.cols()))//.skip(1).take(src.rows()-2))
-            .zip(dxy_data.as_mut_slice()[col_slice.clone()].par_chunks_exact_mut(src.cols()))//.skip(1).take(src.rows()-2))
+        dx2_data.as_mut_slice()[col_slice.clone()].par_chunks_exact_mut(src.cols()) //.skip(1).take(src.rows()-2)
+            .zip(dy2_data.as_mut_slice()[col_slice.clone()].par_chunks_exact_mut(src.cols())) //.skip(1).take(src.rows()-2))
+            .zip(dxy_data.as_mut_slice()[col_slice.clone()].par_chunks_exact_mut(src.cols())) //.skip(1).take(src.rows()-2))
             .enumerate()
             .for_each(|(row_idx, ((dx2_chunk, dy2_chunk), dxy_chunk))| {
-                let row_offset = (row_idx+1) * src.cols();
+                let row_offset = (row_idx + 1) * src.cols();
 
                 dx2_chunk[row_slice.clone()].iter_mut()
                     .zip(dy2_chunk[row_slice.clone()].iter_mut())
                     .zip(dxy_chunk[row_slice.clone()].iter_mut())
                     .enumerate()
                     .for_each(|(col_idx, ((dx2_pixel, dy2_pixel), dxy_pixel))| {
-                        let current_idx = row_offset + col_idx+1;
+                        let current_idx = row_offset + col_idx + 1;
                         let prev_row_idx = current_idx - src.cols();
                         let next_row_idx = current_idx + src.cols();
 
@@ -193,13 +189,13 @@
                         let v33 = unsafe { src_data.get_unchecked(next_row_idx + 1) };
 
                         // I_x,I_y via 3x3 sobel operator and convolved
-                        let dx = (-v33+v31 -2.0*v23+2.0*v21 - v13+v11)*0.125;
-                        let dy = (-v33-2.0*v32-v31 + v13+2.0*v12+v11)*0.125;
+                        let dx = (-v33 + v31 - 2.0 * v23 + 2.0 * v21 - v13 + v11) * 0.125;
+                        let dy = (-v33 - 2.0 * v32 - v31 + v13 + 2.0 * v12 + v11) * 0.125;
 
                         // filter normalization
-                        *dx2_pixel = dx*dx;
-                        *dy2_pixel = dy*dy;
-                        *dxy_pixel = dx*dy;
+                        *dx2_pixel = dx * dx;
+                        *dy2_pixel = dy * dy;
+                        *dxy_pixel = dx * dy;
                     });
             });
 
@@ -213,12 +209,12 @@
         dst.as_slice_mut()[col_slice.clone()].par_chunks_exact_mut(src.cols())
             .enumerate()
             .for_each(|(row_idx, dst_chunk)| {
-                let row_offset = (row_idx+1) * src.cols();
+                let row_offset = (row_idx + 1) * src.cols();
 
                 dst_chunk[row_slice.clone()].iter_mut()
                     .enumerate()
                     .for_each(|(col_idx, dst_pixel)| {
-                        let current_idx = row_offset + col_idx+1;
+                        let current_idx = row_offset + col_idx + 1;
                         let prev_row_idx = current_idx - src.cols();
                         let next_row_idx = current_idx + src.cols();
 
@@ -247,7 +243,9 @@
 
         Ok(())
     }
-=======
+}
+
+
 /// Compute the DoG response of an image.
 ///
 /// The DoG response is computed as the difference of the Gaussian responses of two images.
@@ -292,7 +290,6 @@
         });
 
     Ok(())
->>>>>>> 94739510
 }
 
 #[cfg(test)]
@@ -331,7 +328,6 @@
     }
 
     #[test]
-<<<<<<< HEAD
     fn test_harris_response() -> Result<(), ImageError> {
         #[rustfmt::skip]
         let src = Image::from_size_slice(
@@ -365,7 +361,10 @@
             0.0, 0.01953125, 0.14078125, 0.08238281, 0.0, 0.08238281, 0.14078125, 0.01953125, 0.0,
             0.0, 0.0, 0.0, 0.0, 0.0, 0.0, 0.0, 0.0, 0.0
         ]);
-=======
+        Ok(())
+    }
+
+    #[test]
     fn test_dog_response() -> Result<(), ImageError> {
         #[rustfmt::skip]
         let src = Image::from_size_slice(
@@ -399,7 +398,6 @@
             (sum - expected_sum).abs() < 1e-4,
             "Sum of DoG response should be close to expected value"
         );
->>>>>>> 94739510
 
         Ok(())
     }
