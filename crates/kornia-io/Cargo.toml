[package]
name = "kornia-io"
authors.workspace = true
description = "Image and Video IO library in Rust for computer vision"
edition.workspace = true
homepage.workspace = true
license.workspace = true
publish = true
repository.workspace = true
rust-version.workspace = true
version.workspace = true

[package.metadata.docs.rs]
all-features = true
features = ["gstreamer/v1_28"]
rustc-args = ["--cfg", "docsrs"]
rustdoc-args = ["--cfg", "docsrs"]

[dependencies]
image = "0.25"
circular-buffer = "1.1.0"
kornia-image = { workspace = true }
kornia-tensor = { workspace = true }
png = "0.17"
jpeg-encoder = "0.6"
zune-jpeg = "0.4"
log = { workspace = true }
thiserror = { workspace = true }
<<<<<<< HEAD
v4l = "0.14.0"
=======
tiff = "0.9"
>>>>>>> 4939bd3e

# optional dependencies
gstreamer = { version = "0.23.5", optional = true }
gstreamer-app = { version = "0.23.5", optional = true }
turbojpeg = { version = "1.2", optional = true }

[dev-dependencies]
criterion = { workspace = true }
tempfile = { workspace = true }
reqwest = "0.12"

[features]
gstreamer = ["dep:gstreamer", "dep:gstreamer-app"]
turbojpeg = ["dep:turbojpeg"]

[[bench]]
name = "bench_io"
harness = false
required-features = ["turbojpeg"]

[[bench]]
name = "bench_gstreamer"
harness = false
required-features = ["gstreamer"]<|MERGE_RESOLUTION|>--- conflicted
+++ resolved
@@ -26,11 +26,8 @@
 zune-jpeg = "0.4"
 log = { workspace = true }
 thiserror = { workspace = true }
-<<<<<<< HEAD
 v4l = "0.14.0"
-=======
 tiff = "0.9"
->>>>>>> 4939bd3e
 
 # optional dependencies
 gstreamer = { version = "0.23.5", optional = true }
