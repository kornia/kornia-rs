[package]
name = "kornia-io"
authors.workspace = true
description = "Image and Video IO library in Rust for computer vision"
edition.workspace = true
homepage.workspace = true
license.workspace = true
publish = true
repository.workspace = true
rust-version.workspace = true
version.workspace = true

[package.metadata.docs.rs]
all-features = true
rustc-args = ["--cfg", "docsrs"]
rustdoc-args = ["--cfg", "docsrs"]

[dependencies]
image = "0.25"
circular-buffer = "1.1.0"
kornia-image = { workspace = true }
kornia-tensor = { workspace = true }
png = "0.17"
jpeg-encoder = "0.6"
zune-jpeg = "0.4"
log = { workspace = true }
thiserror = { workspace = true }
tiff = "0.9"

# optional dependencies
gstreamer = { version = "0.23.5", optional = true }
gstreamer-app = { version = "0.23.5", optional = true }
turbojpeg = { version = "1.2", optional = true }

[dev-dependencies]
criterion = { workspace = true }
tempfile = { workspace = true }
reqwest = { version = "0.12", features = ["blocking"] }

[features]
gstreamer = ["dep:gstreamer", "dep:gstreamer-app"]
turbojpeg = ["dep:turbojpeg"]

[[bench]]
name = "bench_io"
harness = false
<<<<<<< HEAD
required-features = ["turbojpeg"]

[[bench]]
name = "gstreamer"
harness = false
required-features = ["gstreamer"]
=======
required-features = ["turbojpeg"]
>>>>>>> 8757ebc2
<|MERGE_RESOLUTION|>--- conflicted
+++ resolved
@@ -44,13 +44,9 @@
 [[bench]]
 name = "bench_io"
 harness = false
-<<<<<<< HEAD
 required-features = ["turbojpeg"]
 
 [[bench]]
 name = "gstreamer"
 harness = false
-required-features = ["gstreamer"]
-=======
-required-features = ["turbojpeg"]
->>>>>>> 8757ebc2
+required-features = ["gstreamer"]