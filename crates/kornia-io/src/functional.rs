--- conflicted
+++ resolved
@@ -38,19 +38,7 @@
     if !file_path.exists() {
         return Err(IoError::FileDoesNotExist(file_path.to_path_buf()));
     }
-    if let Some(extension) = file_path.extension() {
-        if extension == "jpeg" || extension == "jpg" {
-            return read_image_jpeg_rgb8(file_path);
-        } else if extension == "png" {
-            return read_image_png_rgb8(file_path);
-        } else if extension == "tiff" {
-            return read_image_tiff_rgb8(file_path);
-        }
-    }
 
-<<<<<<< HEAD
-    Err(IoError::InvalidFileExtension(file_path))
-=======
     // try to read the image from the file path
     // TODO: handle more image formats
     if let Some(extension) = file_path.extension() {
@@ -63,7 +51,6 @@
     } else {
         Err(IoError::InvalidFileExtension(file_path))
     }
->>>>>>> 6375a4d8
 }
 
 #[cfg(test)]
