use argh::FromArgs;
use std::path::PathBuf;

<<<<<<< HEAD
use kornia::{image::Image, imgproc, io::png::read_image_png_mono8, tensor::CpuAllocator};
=======
use kornia::{
    image::Image,
    imgproc::{self, features::FastDetector},
    io::functional as F,
    tensor::CpuAllocator,
};
>>>>>>> 7e6120d8

/// Detect FAST features on an image.
#[derive(FromArgs)]
struct Args {
    /// path to the image to detect FAST features on
    #[argh(option)]
    image_path: PathBuf,

    /// threshold for the FAST detector
    #[argh(option, default = "0.15")]
    threshold: f32,

    /// arc length for the FAST detector
    #[argh(option, default = "12")]
    arc_length: usize,
<<<<<<< HEAD
=======

    /// minimum distance between detected keypoints
    #[argh(option, default = "1")]
    min_distance: usize,
>>>>>>> 7e6120d8
}

fn main() -> Result<(), Box<dyn std::error::Error>> {
    let args: Args = argh::from_env();

    // start the recording stream
    let rec = rerun::RecordingStreamBuilder::new("Kornia Fast Detector App").spawn()?;

    // read the image
    let img_gray8 = read_image_png_mono8(args.image_path)?;

    let mut img_gray_f32 = Image::from_size_val(img_gray8.size(), 0.0f32, CpuAllocator)?;
    let img_gray8_slice = img_gray8.as_slice();
    let img_gray_f32_slice = img_gray_f32.as_slice_mut();
    for (dst, src) in img_gray_f32_slice.iter_mut().zip(img_gray8_slice.iter()) {
        *dst = *src as f32 / 255.0;
    }

    let mut img_grayf32 = Image::from_size_val(img_gray8.size(), 0.0, CpuAllocator)?;
    img_gray8
        .as_slice()
        .iter()
        .zip(img_grayf32.as_slice_mut())
        .for_each(|(&p, m)| {
            *m = p as f32 / 255.0;
        });

    // detect the fast features
<<<<<<< HEAD
    let mask =
        imgproc::features::other::corner_fast(&img_gray_f32, args.threshold, args.arc_length)?;
    let keypoints = imgproc::features::other::peak_local_max(&mask, 1)?;
=======
    let mut fast_detector = FastDetector::new(
        img_gray8.size(),
        args.threshold,
        args.arc_length,
        args.min_distance,
    )?;
    fast_detector.compute_corner_response(&img_grayf32);
    let keypoints = fast_detector.extract_keypoints()?;

>>>>>>> 7e6120d8
    println!("Found {} keypoints", keypoints.len());

    // log the image
    rec.log_static(
        "image",
        &rerun::Image::from_elements(
            img_gray8.as_slice(),
            img_gray8.size().into(),
            rerun::ColorModel::L,
        ),
    )?;

    // log the keypoints
    let points = keypoints
        .iter()
<<<<<<< HEAD
        .map(|k| (k.1 as f32, k.0 as f32))
=======
        .map(|k| (k[1] as f32, k[0] as f32))
>>>>>>> 7e6120d8
        .collect::<Vec<_>>();

    let radii = vec![2.0; points.len()];
    rec.log_static(
        "image/keypoints",
<<<<<<< HEAD
        &rerun::Points2D::new(points).with_colors([[0, 255, 0]]),
=======
        &rerun::Points2D::new(points)
            .with_colors([[255, 0, 255]])
            .with_radii(radii),
>>>>>>> 7e6120d8
    )?;

    Ok(())
}<|MERGE_RESOLUTION|>--- conflicted
+++ resolved
@@ -1,16 +1,7 @@
 use argh::FromArgs;
 use std::path::PathBuf;
 
-<<<<<<< HEAD
-use kornia::{image::Image, imgproc, io::png::read_image_png_mono8, tensor::CpuAllocator};
-=======
-use kornia::{
-    image::Image,
-    imgproc::{self, features::FastDetector},
-    io::functional as F,
-    tensor::CpuAllocator,
-};
->>>>>>> 7e6120d8
+use kornia::{image::Image, imgproc, io::functional as F, tensor::CpuAllocator};
 
 /// Detect FAST features on an image.
 #[derive(FromArgs)]
@@ -20,19 +11,12 @@
     image_path: PathBuf,
 
     /// threshold for the FAST detector
-    #[argh(option, default = "0.15")]
-    threshold: f32,
+    #[argh(option, default = "10")]
+    threshold: u8,
 
     /// arc length for the FAST detector
-    #[argh(option, default = "12")]
-    arc_length: usize,
-<<<<<<< HEAD
-=======
-
-    /// minimum distance between detected keypoints
-    #[argh(option, default = "1")]
-    min_distance: usize,
->>>>>>> 7e6120d8
+    #[argh(option, default = "5")]
+    arc_length: u8,
 }
 
 fn main() -> Result<(), Box<dyn std::error::Error>> {
@@ -42,72 +26,36 @@
     let rec = rerun::RecordingStreamBuilder::new("Kornia Fast Detector App").spawn()?;
 
     // read the image
-    let img_gray8 = read_image_png_mono8(args.image_path)?;
+    let img_rgb8 = F::read_image_any_rgb8(args.image_path)?;
 
-    let mut img_gray_f32 = Image::from_size_val(img_gray8.size(), 0.0f32, CpuAllocator)?;
-    let img_gray8_slice = img_gray8.as_slice();
-    let img_gray_f32_slice = img_gray_f32.as_slice_mut();
-    for (dst, src) in img_gray_f32_slice.iter_mut().zip(img_gray8_slice.iter()) {
-        *dst = *src as f32 / 255.0;
-    }
-
-    let mut img_grayf32 = Image::from_size_val(img_gray8.size(), 0.0, CpuAllocator)?;
-    img_gray8
-        .as_slice()
-        .iter()
-        .zip(img_grayf32.as_slice_mut())
-        .for_each(|(&p, m)| {
-            *m = p as f32 / 255.0;
-        });
+    // convert to grayscale
+    let mut img_gray8 = Image::from_size_val(img_rgb8.size(), 0u8, CpuAllocator)?;
+    imgproc::color::gray_from_rgb_u8(&img_rgb8, &mut img_gray8)?;
 
     // detect the fast features
-<<<<<<< HEAD
-    let mask =
-        imgproc::features::other::corner_fast(&img_gray_f32, args.threshold, args.arc_length)?;
-    let keypoints = imgproc::features::other::peak_local_max(&mask, 1)?;
-=======
-    let mut fast_detector = FastDetector::new(
-        img_gray8.size(),
-        args.threshold,
-        args.arc_length,
-        args.min_distance,
-    )?;
-    fast_detector.compute_corner_response(&img_grayf32);
-    let keypoints = fast_detector.extract_keypoints()?;
-
->>>>>>> 7e6120d8
+    let keypoints =
+        imgproc::features::fast_feature_detector(&img_gray8, args.threshold, args.arc_length)?;
     println!("Found {} keypoints", keypoints.len());
 
     // log the image
     rec.log_static(
         "image",
         &rerun::Image::from_elements(
-            img_gray8.as_slice(),
-            img_gray8.size().into(),
-            rerun::ColorModel::L,
+            img_rgb8.as_slice(),
+            img_rgb8.size().into(),
+            rerun::ColorModel::RGB,
         ),
     )?;
 
     // log the keypoints
     let points = keypoints
         .iter()
-<<<<<<< HEAD
-        .map(|k| (k.1 as f32, k.0 as f32))
-=======
-        .map(|k| (k[1] as f32, k[0] as f32))
->>>>>>> 7e6120d8
+        .map(|k| (k[0] as f32, k[1] as f32))
         .collect::<Vec<_>>();
 
-    let radii = vec![2.0; points.len()];
     rec.log_static(
         "image/keypoints",
-<<<<<<< HEAD
-        &rerun::Points2D::new(points).with_colors([[0, 255, 0]]),
-=======
-        &rerun::Points2D::new(points)
-            .with_colors([[255, 0, 255]])
-            .with_radii(radii),
->>>>>>> 7e6120d8
+        &rerun::Points2D::new(points).with_colors([[0, 0, 255]]),
     )?;
 
     Ok(())
