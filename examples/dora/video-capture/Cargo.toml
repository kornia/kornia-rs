[package]
name = "dora-video-capture"
version = "0.1.0"
edition = "2021"

[dependencies]
dora-node-api = { version = "0.3.10", features = ["tracing"] }
dora-image-utils = { path = "../image-utils" }
eyre = "0.6"
<<<<<<< HEAD
kornia = { version = "0.1.8", features = ["gstreamer"] }

# temporary fixes:
# https://github.com/rerun-io/rerun/issues/9159
# https://github.com/apache/arrow-rs/issues/7201#issuecomment-2685998489
#arrow = "=54.2.1"
#arrow-arith = "=54.2.1"
#chrono = "=0.4.39"
=======
kornia = { version = "0.1.9", features = ["gstreamer"] }
>>>>>>> 4939bd3e
<|MERGE_RESOLUTION|>--- conflicted
+++ resolved
@@ -7,15 +7,4 @@
 dora-node-api = { version = "0.3.10", features = ["tracing"] }
 dora-image-utils = { path = "../image-utils" }
 eyre = "0.6"
-<<<<<<< HEAD
-kornia = { version = "0.1.8", features = ["gstreamer"] }
-
-# temporary fixes:
-# https://github.com/rerun-io/rerun/issues/9159
-# https://github.com/apache/arrow-rs/issues/7201#issuecomment-2685998489
-#arrow = "=54.2.1"
-#arrow-arith = "=54.2.1"
-#chrono = "=0.4.39"
-=======
-kornia = { version = "0.1.9", features = ["gstreamer"] }
->>>>>>> 4939bd3e
+kornia = { version = "0.1.9", features = ["gstreamer"] }