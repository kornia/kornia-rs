use eframe::egui::{self, CentralPanel, Grid, TextEdit};
use humanize_duration::{prelude::*, Truncate};
<<<<<<< HEAD
use kornia::image::{Image, ImageSize};
use kornia::imgproc::resize::resize_fast;
use kornia::io::stream::video::{ImageFormat, SeekFlags, VideoReader};
use kornia::io::stream::GstAllocator;
use std::path::PathBuf;
use std::time::{Duration, Instant};
=======
use kornia::{
    image::{Image, ImageSize},
    imgproc::resize::resize_fast,
    io::stream::video::{ImageFormat, SeekFlags, VideoReader},
    tensor::CpuAllocator,
};
use std::{
    path::PathBuf,
    time::{Duration, Instant},
};
>>>>>>> 1af09a4d

const SLIDER_HEIGHT: f32 = 20.;

pub struct MyApp {
    file_path: String,
    slider_pos: u64,
    playback_speed: u32,
    fps: f64,
    app_state: AppState,
}

struct TextureStore {
<<<<<<< HEAD
    image: Image<u8, 3, GstAllocator>,
=======
    image: Image<u8, 3, CpuAllocator>,
>>>>>>> 1af09a4d
    texture_handle: egui::TextureHandle,
}

#[derive(Default)]
enum AppState {
    /// The video is currently playing. The tuple contains:
    /// - `VideoReader`
    /// - `Instant` of last loaded frame
    /// - `TextureStore`
    Playing(VideoReader, Instant, Option<TextureStore>),
    /// The video is paused
    Paused(VideoReader, Option<TextureStore>),
    /// The video has been finished
    Finished(VideoReader),
    /// The video is not loaded
    #[default]
    Stopped,
}

impl AppState {
    fn inner(&mut self) -> Option<&mut VideoReader> {
        match self {
            AppState::Playing(reader, ..) => Some(reader),
            AppState::Paused(reader, ..) => Some(reader),
            AppState::Finished(reader) => Some(reader),
            AppState::Stopped => None,
        }
    }
}

impl PartialEq for AppState {
    fn eq(&self, other: &Self) -> bool {
        use AppState::*;
        matches!(
            (self, other),
            (Playing(..), Playing(..))
                | (Paused(..), Paused(..))
                | (Finished(..), Finished(..))
                | (Stopped, Stopped)
        )
    }
}

impl Default for MyApp {
    fn default() -> Self {
        Self {
            file_path: String::new(),
            slider_pos: 0,
            playback_speed: 1,
            fps: 8.,
            app_state: AppState::default(),
        }
    }
}

impl eframe::App for MyApp {
    fn update(&mut self, ctx: &eframe::egui::Context, _frame: &mut eframe::Frame) {
        ctx.request_repaint();

        CentralPanel::default().show(ctx, |ui| {
            render_navbar(self, ui);

            if self.app_state.inner().is_some() {
                render_play_controls(self, ctx);
                render_image(self, ui);
            }
        });
    }
}

fn render_navbar(app: &mut MyApp, ui: &mut eframe::egui::Ui) {
    ui.horizontal(|ui| {
        // Clear Button
        ui.add_enabled_ui(app.app_state != AppState::Stopped, |ui| {
            if ui.button("clear").clicked() {
                app.app_state = AppState::Stopped;
                app.playback_speed = 1;
            }
        });

        // Load Button
        ui.add_enabled_ui(app.app_state == AppState::Stopped, |ui| {
            if ui.button("load").clicked() {
                log::info!("Loading the video, Path: {}", app.file_path);
                let file_path = PathBuf::from(&app.file_path);
                let mut video_reader = VideoReader::new(&file_path, ImageFormat::Rgb8).unwrap();
                video_reader.start().unwrap();

                app.app_state = AppState::Playing(video_reader, Instant::now(), None);
            }

            ui.add_sized(
                [ui.available_width(), ui.available_height()],
                TextEdit::singleline(&mut app.file_path).hint_text("Click to set path"),
            )
        });
    });
}

// This function only runs if `VideoReader` is present
fn render_play_controls(app: &mut MyApp, ctx: &eframe::egui::Context) {
    let mut is_playing = false;
    let mut is_finished = false;

    if let AppState::Playing(video_reader, ..) = &app.app_state {
        is_playing = true;

        if let Some(duration) = video_reader.get_duration() {
            if let Some(current_pos) = video_reader.get_pos() {
                app.slider_pos = current_pos.as_secs();

                // Video is now finished
                if current_pos == duration {
                    is_finished = true;
                }
            }
        }
    }

    if is_finished {
        let app_state = match std::mem::take(&mut app.app_state) {
            AppState::Playing(video_player, ..) => AppState::Finished(video_player),
            _ => panic!("Unexpected AppState"),
        };
        app.app_state = app_state;
    }

    // egui Windows
    // Control Window
    egui::Window::new("Control").show(ctx, |ui| {
        ui.horizontal(|ui| {
            Grid::new("control_grid").show(ui, |ui| {
                let button_text = match app.app_state {
                    AppState::Playing(..) => "Pause",
                    AppState::Paused(..) => "Resume",
                    AppState::Finished(..) => "Restart",
                    _ => "Play",
                };
                ui.label("State");
                if ui.button(button_text).clicked() {
                    let app_state = std::mem::take(&mut app.app_state);
                    match app_state {
                        AppState::Playing(mut video_reader, _, texture_store) => {
                            video_reader.pause().expect("Failed to pause video");
                            app.app_state = AppState::Paused(video_reader, texture_store);
                        }
                        AppState::Paused(mut video_reader, texture_store) => {
                            video_reader
                                .start()
                                .expect("Failed to start/resume the video");
                            app.app_state =
                                AppState::Playing(video_reader, Instant::now(), texture_store);
                        }
                        AppState::Finished(mut video_reader) => {
                            video_reader.reset().expect("Failed to reset video");
                            video_reader.start().expect("Failed to start the video");
                            app.app_state = AppState::Playing(video_reader, Instant::now(), None);
                        }
                        _ => {
                            log::error!("Unrecognized AppState");
                            app.app_state = app_state
                        }
                    }
                }
                ui.end_row();

                // Slider
                // SAFTEY: This function only runs when video_reader is present
                let video_reader = unsafe { app.app_state.inner().unwrap_unchecked() };
                ui.label("Seek");

                if let Some(duration) = video_reader.get_duration() {
                    ui.add_enabled_ui(is_playing, |ui| {
                        if ui
                            .add_sized(
                                egui::Vec2::new(ui.available_width(), SLIDER_HEIGHT),
                                egui::Slider::new(&mut app.slider_pos, 0..=duration.as_secs()),
                            )
                            .interact(egui::Sense::DRAG)
                            .drag_stopped()
                        {
                            let seek_time = std::time::Duration::from_secs(app.slider_pos);

                            #[allow(unused_must_use)]
                            video_reader.seek(SeekFlags::TRICKMODE, seek_time);
                        }
                    });
                }

                ui.end_row();

                ui.label("Playback Speed");
                if ui
                    .add(egui::Slider::new(&mut app.playback_speed, 1..=8))
                    .changed()
                    && video_reader
                        .set_playback_speed(app.playback_speed as f64)
                        .is_err()
                {
                    log::error!("Failed to set playback speed");
                }
                ui.end_row();
            });
        });
    });

    // Info Window
    egui::Window::new("Info").show(ctx, |ui| {
        ui.horizontal(|ui| {
            Grid::new("info_grid").show(ui, |ui| {
                let video_reader = app.app_state.inner().unwrap();

                if let Some(current_pos) = video_reader.get_pos() {
                    ui.label("Current Pos:");
                    ui.label(current_pos.human(Truncate::Second).to_string());
                    ui.end_row();
                }

                if let Some(duration) = video_reader.get_duration() {
                    ui.label("Duration:");
                    ui.label(duration.human(Truncate::Second).to_string());
                    ui.end_row();
                }

                if let Some(fps) = video_reader.get_fps() {
                    ui.label("FPS:");
                    ui.label(format!("{:.2}", fps));
                    ui.end_row();
                }
            })
        });
    });
}

fn render_image(app: &mut MyApp, ui: &mut eframe::egui::Ui) {
    match &mut app.app_state {
        AppState::Playing(video_reader, instant, texture_store) => {
            if let Some(fps) = video_reader.get_fps() {
                app.fps = fps;
            }

            if instant.elapsed()
                < Duration::from_millis(
                    ((1000. / (app.fps * app.playback_speed as f64)) * 1.1) as u64,
                )
                && texture_store.is_some()
            {
                // Don't grab the new image, load the previous one instead
            } else if let Some(image_frame) =
                video_reader.grab_rgb8().expect("Failed to grab the image")
            {
                *instant = Instant::now();

                let mut resize_required = false;
                let new_image_size = if image_frame.width() as f32 <= ui.available_width()
                    && image_frame.height() as f32 - SLIDER_HEIGHT <= ui.available_height()
                {
                    image_frame.size()
                } else {
                    resize_required = true;
                    let aspect_ratio = image_frame.width() as f32 / image_frame.height() as f32;
                    // Try scaling by width
                    let mut new_width = ui.available_width();
                    let mut new_height = new_width / aspect_ratio;

                    if new_height > ui.available_height() - SLIDER_HEIGHT {
                        new_height = ui.available_height() - SLIDER_HEIGHT;
                        new_width = new_height * aspect_ratio;
                    }

                    ImageSize {
                        width: new_width as usize,
                        height: new_height as usize,
                    }
                };

                if resize_required {
                    if let Some(ts) = texture_store {
                        let dst = &mut ts.image;
                        resize_fast(
                            &image_frame,
                            dst,
                            kornia::imgproc::interpolation::InterpolationMode::Nearest,
                        )
                        .expect("Failed to resize frame");

                        let color_image =
                            egui::ColorImage::from_rgb([dst.width(), dst.height()], dst.as_slice());

                        ts.texture_handle
                            .set(color_image, egui::TextureOptions::default());
                    } else {
<<<<<<< HEAD
                        let mut dst: Image<u8, 3, GstAllocator> =
                            Image::from_size_val(new_image_size, 0, GstAllocator::default())
=======
                        let mut dst: Image<u8, 3, _> =
                            Image::from_size_val(new_image_size, 0, CpuAllocator)
>>>>>>> 1af09a4d
                                .expect("Failed to create Image");
                        resize_fast(
                            &image_frame,
                            &mut dst,
                            kornia::imgproc::interpolation::InterpolationMode::Nearest,
                        )
                        .expect("Failed to resize frame");

                        let color_image = egui::ColorImage::from_rgb(
                            [new_image_size.width, new_image_size.height],
                            dst.as_slice(),
                        );

                        let texture_handle = ui.ctx().load_texture(
                            "video_frame",
                            color_image,
                            egui::TextureOptions::default(),
                        );

                        *texture_store = Some(TextureStore {
                            image: dst,
                            texture_handle,
                        });
                    }
                } else {
                    let color_image = egui::ColorImage::from_rgb(
                        [image_frame.width(), image_frame.height()],
                        image_frame.as_slice(),
                    );

                    if let Some(ts) = texture_store {
                        ts.texture_handle
                            .set(color_image, egui::TextureOptions::default());
                    } else {
                        let texture = ui.ctx().load_texture(
                            "video_frame",
                            color_image,
                            egui::TextureOptions::default(),
                        );

                        *texture_store = Some(TextureStore {
                            image: image_frame,
                            texture_handle: texture,
                        });
                    };
                }
            }

            if let Some(texture_store) = &texture_store {
                let sized_texture = egui::load::SizedTexture::new(
                    texture_store.texture_handle.id(),
                    egui::Vec2::new(
                        texture_store.image.width() as f32,
                        texture_store.image.height() as f32,
                    ),
                );

                ui.image(sized_texture);
            }
        }
        AppState::Paused(_, Some(texture_store)) => {
            let sized_texture = egui::load::SizedTexture::new(
                texture_store.texture_handle.id(),
                egui::Vec2::new(
                    texture_store.image.width() as f32,
                    texture_store.image.height() as f32,
                ),
            );

            ui.image(sized_texture);
        }
        _ => {}
    }
}<|MERGE_RESOLUTION|>--- conflicted
+++ resolved
@@ -1,24 +1,11 @@
 use eframe::egui::{self, CentralPanel, Grid, TextEdit};
 use humanize_duration::{prelude::*, Truncate};
-<<<<<<< HEAD
 use kornia::image::{Image, ImageSize};
 use kornia::imgproc::resize::resize_fast;
 use kornia::io::stream::video::{ImageFormat, SeekFlags, VideoReader};
 use kornia::io::stream::GstAllocator;
 use std::path::PathBuf;
 use std::time::{Duration, Instant};
-=======
-use kornia::{
-    image::{Image, ImageSize},
-    imgproc::resize::resize_fast,
-    io::stream::video::{ImageFormat, SeekFlags, VideoReader},
-    tensor::CpuAllocator,
-};
-use std::{
-    path::PathBuf,
-    time::{Duration, Instant},
-};
->>>>>>> 1af09a4d
 
 const SLIDER_HEIGHT: f32 = 20.;
 
@@ -31,11 +18,7 @@
 }
 
 struct TextureStore {
-<<<<<<< HEAD
     image: Image<u8, 3, GstAllocator>,
-=======
-    image: Image<u8, 3, CpuAllocator>,
->>>>>>> 1af09a4d
     texture_handle: egui::TextureHandle,
 }
 
@@ -328,13 +311,8 @@
                         ts.texture_handle
                             .set(color_image, egui::TextureOptions::default());
                     } else {
-<<<<<<< HEAD
                         let mut dst: Image<u8, 3, GstAllocator> =
                             Image::from_size_val(new_image_size, 0, GstAllocator::default())
-=======
-                        let mut dst: Image<u8, 3, _> =
-                            Image::from_size_val(new_image_size, 0, CpuAllocator)
->>>>>>> 1af09a4d
                                 .expect("Failed to create Image");
                         resize_fast(
                             &image_frame,
