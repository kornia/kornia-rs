--- conflicted
+++ resolved
@@ -28,29 +28,16 @@
 
 [workspace.dependencies]
 # NOTE: remember to update the kornia-py package version in `kornia-py/Cargo.toml` when updating the Rust package version
-<<<<<<< HEAD
-kornia-tensor = { path = "crates/kornia-tensor", version = "0.1.9-rc.2" }
-kornia-tensor-ops = { path = "crates/kornia-tensor-ops", version = "0.1.9-rc.2" }
-kornia-icp = { path = "crates/kornia-icp", version = "0.1.9-rc.2" }
-kornia-image = { path = "crates/kornia-image", version = "0.1.9-rc.2" }
-kornia-io = { path = "crates/kornia-io", version = "0.1.9-rc.2" }
-kornia-imgproc = { path = "crates/kornia-imgproc", version = "0.1.9-rc.2" }
-kornia-3d = { path = "crates/kornia-3d", version = "0.1.9-rc.2" }
-kornia = { path = "crates/kornia", version = "0.1.9-rc.2" }
-kornia-linalg = { path = "crates/kornia-linalg", version = "0.1.9-rc.2" }
-kornia-lie = { path = "crates/kornia-lie", version = "0.1.9-rc.2" }
-kernels = { path = "crates/kernels", version = "0.1.9-rc.2" }
-=======
 kornia-3d = { path = "crates/kornia-3d", version = "0.1.10-rc.1" }
 kornia-icp = { path = "crates/kornia-icp", version = "0.1.10-rc.1" }
 kornia-image = { path = "crates/kornia-image", version = "0.1.10-rc.1" }
 kornia-imgproc = { path = "crates/kornia-imgproc", version = "0.1.10-rc.1" }
 kornia-io = { path = "crates/kornia-io", version = "0.1.10-rc.1" }
+kornia-lie = { path = "crates/kornia-lie", version = "0.1.9-rc.2" }
 kornia-linalg = { path = "crates/kornia-linalg", version = "0.1.10-rc.1" }
 kornia-tensor = { path = "crates/kornia-tensor", version = "0.1.10-rc.1" }
 kornia-tensor-ops = { path = "crates/kornia-tensor-ops", version = "0.1.10-rc.1" }
 kornia = { path = "crates/kornia", version = "0.1.10-rc.1" }
->>>>>>> 67f41858
 
 # dev dependencies for workspace
 argh = "0.1"
