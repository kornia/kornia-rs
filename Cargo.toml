[workspace]
resolver = "2"
members = [
    "crates/*",
    "examples/*",
    "kornia-viz",
    # "kornia-py",
]
exclude = ["kornia-py"]

[workspace.package]
authors = ["kornia.org <edgar@kornia.org>"]
categories = ["computer-vision", "science::robotics"]
description = "Low-level 3D computer vision library in Rust"
edition = "2021"
homepage = "http://kornia.org"
include = ["Cargo.toml"]
license = "Apache-2.0"
license-file = "LICENSE"
readme = "README.md"
repository = "https://github.com/kornia/kornia-rs"
rust-version = "1.76"
version = "0.1.9-rc.2"

[workspace.dependencies]
# NOTE: remember to update the kornia-py package version in `kornia-py/Cargo.toml` when updating the Rust package version
kornia-tensor = { path = "crates/kornia-tensor", version = "0.1.9-rc.2" }
kornia-tensor-ops = { path = "crates/kornia-tensor-ops", version = "0.1.9-rc.2" }
kornia-icp = { path = "crates/kornia-icp", version = "0.1.9-rc.2" }
kornia-image = { path = "crates/kornia-image", version = "0.1.9-rc.2" }
kornia-io = { path = "crates/kornia-io", version = "0.1.9-rc.2" }
kornia-imgproc = { path = "crates/kornia-imgproc", version = "0.1.9-rc.2" }
kornia-3d = { path = "crates/kornia-3d", version = "0.1.9-rc.2" }
kornia = { path = "crates/kornia", version = "0.1.9-rc.2" }
<<<<<<< HEAD
kornia-linalg = { path = "crates/kornia-linalg", version = "0.1.9-rc.2" }
=======
kernels = { path = "crates/kernels", version = "0.1.9-rc.2" }
>>>>>>> f9525f22

# dev dependencies for workspace
argh = "0.1"
approx = "0.5"
bincode = { version = "2.0.0", features = ["serde"] }
criterion = "0.5"
env_logger = "0.11"
faer = "0.20.1"
log = "0.4"
num-traits = "0.2"
rand = "0.9"
rerun = "^0.22"
serde = { version = "1", features = ["derive"] }
tempfile = "3.10"
thiserror = "2"<|MERGE_RESOLUTION|>--- conflicted
+++ resolved
@@ -32,11 +32,8 @@
 kornia-imgproc = { path = "crates/kornia-imgproc", version = "0.1.9-rc.2" }
 kornia-3d = { path = "crates/kornia-3d", version = "0.1.9-rc.2" }
 kornia = { path = "crates/kornia", version = "0.1.9-rc.2" }
-<<<<<<< HEAD
 kornia-linalg = { path = "crates/kornia-linalg", version = "0.1.9-rc.2" }
-=======
 kernels = { path = "crates/kernels", version = "0.1.9-rc.2" }
->>>>>>> f9525f22
 
 # dev dependencies for workspace
 argh = "0.1"
