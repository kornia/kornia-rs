--- conflicted
+++ resolved
@@ -10,21 +10,15 @@
 
 [dependencies]
 anyhow = "1.0.80"
-<<<<<<< HEAD
-image = { version = "0.24.5" }
 gst = { version = "0.22.2", package = "gstreamer" }
 gst-app = { version = "0.22.0", package = "gstreamer-app" }
 gst-video = { version = "0.22.1", package = "gstreamer-video" }
-=======
-num-traits = "0.2.17"
 image = { version = "0.25.0" }
 turbojpeg = {version = "1.0.0"}
 memmap2 = "0.9.4"
->>>>>>> 91605447
 ndarray = { version = "0.15.6", features = ["rayon"] }
 num-traits = "0.2.17"
 tokio = { version="1.36.0", features = ["full"] }
-turbojpeg = {version = "1.0.0"}
 # this is experimental and only used for benchmarking, so it's optional
 # consider removing it in the future.
 candle-core = { version = "0.3.2", optional = true }
