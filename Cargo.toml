[workspace]
resolver = "2"
members = [
    "crates/*",
    "examples/*",
    # NOTE: need to add dora examples to make rust analyzer to work
    "examples/dora/video-capture",
    "examples/dora/imgproc",
    "examples/dora/video-sink",
    "examples/dora/image-utils",
    # "kornia-py",
]
exclude = ["kornia-py", "examples/dora"]

[workspace.package]
authors = ["kornia.org <edgar@kornia.org>"]
categories = ["computer-vision", "science::robotics"]
description = "Low-level 3D computer vision library in Rust"
edition = "2021"
homepage = "http://kornia.org"
include = ["Cargo.toml"]
license = "Apache-2.0"
license-file = "LICENSE"
readme = "README.md"
repository = "https://github.com/kornia/kornia-rs"
rust-version = "1.76"
version = "0.1.10-rc.1"

[workspace.dependencies]
# NOTE: remember to update the kornia-py package version in `kornia-py/Cargo.toml` when updating the Rust package version
kornia-3d = { path = "crates/kornia-3d", version = "0.1.10-rc.1" }
kornia-icp = { path = "crates/kornia-icp", version = "0.1.10-rc.1" }
kornia-image = { path = "crates/kornia-image", version = "0.1.10-rc.1" }
kornia-imgproc = { path = "crates/kornia-imgproc", version = "0.1.10-rc.1" }
kornia-io = { path = "crates/kornia-io", version = "0.1.10-rc.1" }
kornia-lie = { path = "crates/kornia-lie", version = "0.1.10-rc.1" }
kornia-linalg = { path = "crates/kornia-linalg", version = "0.1.10-rc.1" }
kornia-tensor = { path = "crates/kornia-tensor", version = "0.1.10-rc.1" }
kornia-tensor-ops = { path = "crates/kornia-tensor-ops", version = "0.1.10-rc.1" }
kornia = { path = "crates/kornia", version = "0.1.10-rc.1" }
<<<<<<< HEAD
kornia-apriltag = { path = "crates/kornia", version = "0.1.10-rc.1" }
=======
kornia-apriltag = { path = "crates/kornia-apriltag", version = "0.1.10-rc.1" }
>>>>>>> 9cf823d7

# dev dependencies for workspace
argh = "0.1"
approx = "0.5"
bincode = { version = "2.0.0", features = ["derive"] }
criterion = "0.6"
ctrlc = "3.4"
env_logger = "0.11"
faer = "0.20.1"
log = "0.4"
num-traits = "0.2"
rand = "0.9"
rerun = "0.23"
serde = { version = "1", features = ["derive"] }
tempfile = "3.10"
thiserror = "2"<|MERGE_RESOLUTION|>--- conflicted
+++ resolved
@@ -38,11 +38,7 @@
 kornia-tensor = { path = "crates/kornia-tensor", version = "0.1.10-rc.1" }
 kornia-tensor-ops = { path = "crates/kornia-tensor-ops", version = "0.1.10-rc.1" }
 kornia = { path = "crates/kornia", version = "0.1.10-rc.1" }
-<<<<<<< HEAD
-kornia-apriltag = { path = "crates/kornia", version = "0.1.10-rc.1" }
-=======
 kornia-apriltag = { path = "crates/kornia-apriltag", version = "0.1.10-rc.1" }
->>>>>>> 9cf823d7
 
 # dev dependencies for workspace
 argh = "0.1"
