--- conflicted
+++ resolved
@@ -7,14 +7,6 @@
 repository = "https://github.com/kornia/kornia-rs"
 categories = ["image-processing", "computer-vision", "machine-learning"]
 license-file = "LICENSE"
-<<<<<<< HEAD
-
-# See more keys and their definitions at https://doc.rust-lang.org/cargo/reference/manifest.html
-[lib]
-name = "kornia_rs"
-crate-type = ["cdylib"]
-=======
->>>>>>> aa791bea
 
 [dependencies]
 image = { version = "0.24.5" }
